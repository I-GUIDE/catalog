<<<<<<< HEAD
import type { ViteSSGContext } from "vite-ssg";

export type UserModule = (ctx: ViteSSGContext) => void;

=======
>>>>>>> 95b20887
export interface IResult {
  id: string;
  creator: string[];
  dateCreated: string;
  datePublished: string;
  description: string;
  highlights: {
    path: string;
    score: number;
    texts: {
      type: string;
      value: string;
    }[];
  }[];
  license: string;
  keywords: string[];
  name: string;
  score: number; // unused for now...
  url: string;
  funding: string[];
  spatialCoverage: any[];
}

export interface IHint {
  type: "db" | "local";
  key: string;
}

export interface ISearchFilter {
  publicationYear: {
    min: number;
    max: number;
    isActive: boolean;
  };
  dataCoverage: {
    min: number;
    max: number;
    isActive: boolean;
  };
  // contentType: {
  //   options: string[],
  //   value: string[]
  // },
  repository: {
    options: string[];
    value: string;
  };
  // project: {
  //   // options: string[],
  //   value: string[];
  // };
  creatorName: string;
}

export interface ISearchParams {
  term: string;
  pageSize: number;
  pageNumber: number;
  publishedStart?: Date;
  publishedEnd?: Date;
  dataCoverageStart?: Date;
  dataCoverageEnd?: Date;
  creatorName?: string;
  providerName?: string;
  // clusters?: string[];
  sortBy?: string;
}

export interface ITypeaheadParams {
  term: string;
}<|MERGE_RESOLUTION|>--- conflicted
+++ resolved
@@ -1,10 +1,7 @@
-<<<<<<< HEAD
 import type { ViteSSGContext } from "vite-ssg";
 
 export type UserModule = (ctx: ViteSSGContext) => void;
 
-=======
->>>>>>> 95b20887
 export interface IResult {
   id: string;
   creator: string[];
@@ -25,7 +22,7 @@
   score: number; // unused for now...
   url: string;
   funding: string[];
-  spatialCoverage: any[];
+  spatialCoverage: any;
 }
 
 export interface IHint {
@@ -63,14 +60,14 @@
   term: string;
   pageSize: number;
   pageNumber: number;
-  publishedStart?: Date;
-  publishedEnd?: Date;
-  dataCoverageStart?: Date;
-  dataCoverageEnd?: Date;
+  publishedStart?: number;
+  publishedEnd?: number;
+  dataCoverageStart?: number;
+  dataCoverageEnd?: number;
   creatorName?: string;
   providerName?: string;
   // clusters?: string[];
-  sortBy?: string;
+  sortBy?: "name" | "dateCreated" | "relevance" | "registrationDate";
 }
 
 export interface ITypeaheadParams {
