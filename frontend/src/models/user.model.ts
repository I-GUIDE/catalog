import { router } from "@/router/router";
import { Model } from "@vuex-orm/core";
import { Subject } from "rxjs";
import { RawLocation } from "vue-router";
import { getQueryString } from "@/util";
import { APP_URL, ENDPOINTS, LOGIN_URL } from "@/constants";
import { Notifications } from "@cznethub/cznet-vue-core";

export interface ICzCurrentUserState {
  accessToken: string;
}

export interface IUserState {
  isLoggedIn: boolean;
  accessToken: string;
  next: string;
  hasUnsavedChanges: boolean;
  schema: any;
  uiSchema: any;
  schemaDefaults: any;
}

export default class User extends Model {
  static entity = "users";
  static isLoginListenerSet = false;
  static logInDialog$ = new Subject<RawLocation | undefined>();
  static loggedIn$ = new Subject<void>();

  static fields() {
    return {};
  }

  static get $state(): IUserState {
    return this.store().state.entities[this.entity];
  }

  static get next() {
    return;
  }

  static get accessToken() {
    return this.$state?.accessToken;
  }

  static state(): IUserState {
    return {
      isLoggedIn: false,
      accessToken: "",
      next: "",
      hasUnsavedChanges: false,
      schema: null,
      uiSchema: null,
      schemaDefaults: null,
    };
  }

  static openLogInDialog(redirectTo?: RawLocation) {
    this.logInDialog$.next(redirectTo);
  }

  static async logIn(callback?: () => any) {
    const params = {
      response_type: "token",
      client_id: "local_iguide_api",
<<<<<<< HEAD
      redirect_uri: `${APP_URL}/auth-redirect`,
=======
      redirect_uri: "https://iguide.cuahsi.io/auth-redirect",
>>>>>>> 2cc9da0f
      window_close: "True",
    };

    window.open(
      `${LOGIN_URL}?${getQueryString(params)}`,
      "_blank",
      "location=1, status=1, scrollbars=1, width=800, height=800"
    );

    if (!this.isLoginListenerSet) {
      this.isLoginListenerSet = true; // Prevents registering the listener more than once
      console.info(`User: listening to login window...`);
      window.addEventListener("message", async (event: MessageEvent) => {
<<<<<<< HEAD
        if (
          event.origin !== APP_URL ||
          !event.data.hasOwnProperty("accessToken")
        ) {
=======
        if (event.type !== "message" || event.origin !== "https://iguide.cuahsi.io") {
          Notifications.toast({
            message: "Failed to Log In",
            type: "error",
          });
>>>>>>> 2cc9da0f
          return;
        }

        if (event.data.accessToken) {
          Notifications.toast({
            message: "You have logged in!",
            type: "success",
          });
          await User.commit((state) => {
            state.isLoggedIn = true;
            state.accessToken = event.data.accessToken;
          });
          this.loggedIn$.next();
          this.isLoginListenerSet = false;
          callback?.();
        } else {
          Notifications.toast({
            message: "Failed to Log In",
            type: "error",
          });
        }
      });
    }
  }

  static async checkAuthorization() {
    try {
      // TODO: find endpoint to verify authentication
      const response: Response = await fetch(
        `${ENDPOINTS.search}?${getQueryString({
          access_token: User.$state.accessToken,
        })}`
      );

      if (response.status !== 200) {
        // Something went wrong, authorization may be invalid
        User.commit((state) => {
          state.isLoggedIn = false;
        });
      }
    } catch (e: any) {
      // console.log(e.response.status)
      User.commit((state) => {
        state.isLoggedIn = false;
      });
    }
  }

  static async logOut() {
    // try {
    // await fetch(`${ENDPOINTS.logout}`);
    this._logOut();
    // } catch (e) {
    // We don't care about the response status. We at least log the user out in the frontend.
    // this._logOut();
    // }
  }

  private static async _logOut() {
    await User.commit((state) => {
      (state.isLoggedIn = false), (state.accessToken = "");
    });
    this.isLoginListenerSet = false;

    Notifications.toast({
      message: "You have logged out!",
      type: "info",
    });

    if (router.currentRoute.meta?.hasLoggedInGuard) {
      router.push({ path: "/" });
    }
  }

  static async fetchSchemas() {
    const responses: PromiseSettledResult<any>[] = await Promise.allSettled([
      fetch(`${ENDPOINTS.schemaUrl}`),
      fetch(`${ENDPOINTS.uiSchemaUrl}`),
      fetch(`${ENDPOINTS.schemaDefaultsUrl}`),
    ]);

    const results = responses.map((r: PromiseSettledResult<any>) => {
      if (r.status === "fulfilled") {
        return r.value;
      }
    });

    let schema = null;
    let uiSchema = null;
    let schemaDefaults = null;

    if (results[0].ok) {
      try {
      } catch (e) {}
      schema = await results[0].json();
      User.commit((state) => {
        state.schema = schema;
      });
    }
    if (results[1].ok) {
      uiSchema = await results[1].json();
      User.commit((state) => {
        state.uiSchema = uiSchema;
      });
    }
    if (results[2].ok) {
      schemaDefaults = await results[2].json();
      User.commit((state) => {
        state.schemaDefaults = schemaDefaults;
      });
    }
  }

  static async submit(data: any) {
    const response: Response = await fetch(`${ENDPOINTS.submit}`, {
      method: "POST",
      headers: {
        "Content-Type": "application/json",
        Authorization: `Bearer ${this.accessToken}`,
      },
      body: JSON.stringify(data),
    });
    return response.ok;
  }

  static async fetchDataset(id: string) {
    const response: Response = await fetch(`${ENDPOINTS.dataset}/${id}`, {
      method: "GET",
      headers: {
        "Content-Type": "application/json",
        Authorization: `Bearer ${this.accessToken}`,
      },
    });

    if (response.ok) {
      const result = await response.json();
      return result;
    }
  }
}<|MERGE_RESOLUTION|>--- conflicted
+++ resolved
@@ -62,11 +62,7 @@
     const params = {
       response_type: "token",
       client_id: "local_iguide_api",
-<<<<<<< HEAD
       redirect_uri: `${APP_URL}/auth-redirect`,
-=======
-      redirect_uri: "https://iguide.cuahsi.io/auth-redirect",
->>>>>>> 2cc9da0f
       window_close: "True",
     };
 
@@ -80,18 +76,16 @@
       this.isLoginListenerSet = true; // Prevents registering the listener more than once
       console.info(`User: listening to login window...`);
       window.addEventListener("message", async (event: MessageEvent) => {
-<<<<<<< HEAD
+
         if (
           event.origin !== APP_URL ||
           !event.data.hasOwnProperty("accessToken")
         ) {
-=======
-        if (event.type !== "message" || event.origin !== "https://iguide.cuahsi.io") {
           Notifications.toast({
             message: "Failed to Log In",
             type: "error",
           });
->>>>>>> 2cc9da0f
+
           return;
         }
 
