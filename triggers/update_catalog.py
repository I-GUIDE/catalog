import logging
import typer

from asyncio import run as aiorun
from beanie import init_beanie
from motor.motor_asyncio import AsyncIOMotorClient

from api.config import get_settings
from api.models.user import Submission


logger = logging.getLogger()


async def _main():
    logger.warning("starting up watch catalog")
    settings = get_settings()
    db = AsyncIOMotorClient(settings.db_connection_string)[settings.database_name]
    await init_beanie(database=db, document_models=[Submission])

    try:
        while True:
            try:
                await watch_catalog(db)
            except:
                logger.exception("Submission Watch Task failed, restarting the task")
    finally:
        db.close()


<<<<<<< HEAD
async def watch_submissions(db: AsyncIOMotorClient):
    async with db["Submission"].watch(full_document="updateLookup",
                                      full_document_before_change="whenAvailable") as stream:
=======
async def watch_catalog(db: AsyncIOMotorClient):
    async with db["catalog"].watch(full_document="updateLookup", full_document_before_change="whenAvailable") as stream:
>>>>>>> 9e721468
        # stream.resume_token
        async for change in stream:
            if change["operationType"] == "delete":
                document = change["fullDocumentBeforeChange"]
                await db["discovery"].delete_one({"_id": document["_id"]})
            else:
                document = change["fullDocument"]
                catalog_entry = await db["catalog"].find_one({"_id": document["_id"]})
                submission: Submission = await Submission.find_one({"identifier": document["_id"]})
                catalog_entry["registrationDate"] = submission.submitted
                catalog_entry["name_for_sorting"] = str.lower(catalog_entry["name"])
                await db["discovery"].find_one_and_replace(
                        {"_id": document["_id"]}, catalog_entry, upsert=True
                    )


def main():
    aiorun(_main())


if __name__ == "__main__":
    typer.run(main)<|MERGE_RESOLUTION|>--- conflicted
+++ resolved
@@ -28,14 +28,8 @@
         db.close()
 
 
-<<<<<<< HEAD
-async def watch_submissions(db: AsyncIOMotorClient):
-    async with db["Submission"].watch(full_document="updateLookup",
-                                      full_document_before_change="whenAvailable") as stream:
-=======
 async def watch_catalog(db: AsyncIOMotorClient):
     async with db["catalog"].watch(full_document="updateLookup", full_document_before_change="whenAvailable") as stream:
->>>>>>> 9e721468
         # stream.resume_token
         async for change in stream:
             if change["operationType"] == "delete":
