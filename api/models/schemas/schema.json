--- conflicted
+++ resolved
@@ -1,209 +1,13 @@
 {
-<<<<<<< HEAD
   "$defs": {
     "Affiliation": {
-=======
-  "title": "DatasetMetadata",
-  "type": "object",
-  "properties": {
-    "@context": {
-      "title": "@Context",
-      "description": "Specifies the vocabulary employed for understanding the structured data markup.",
-      "default": "https://schema.org",
-      "minLength": 1,
-      "maxLength": 2083,
-      "type": "string",
-      "pattern": "^(http:\\/\\/www\\.|https:\\/\\/www\\.|http:\\/\\/|https:\\/\\/)?[a-z0-9]+([\\-\\.]{1}[a-z0-9]+)*\\.[a-z]{2,5}(:[0-9]{1,5})?(\\/.*)?$",
-      "errorMessage": {
-        "pattern": "must match format \"url\""
-      }
-    },
-    "@type": {
-      "title": "Submission type",
-      "description": "Submission type can include various forms of content, such as datasets, software source code, digital documents, etc.",
-      "default": "Dataset",
-      "enum": [
-        "Dataset",
-        "Notebook",
-        "Software Source Code"
-      ],
-      "type": "string"
-    },
-    "name": {
-      "title": "Name or title",
-      "description": "A text string with a descriptive name or title for the resource.",
-      "type": "string"
-    },
-    "description": {
-      "title": "Description or abstract",
-      "description": "A text string containing a description/abstract for the resource.",
-      "type": "string"
-    },
-    "url": {
-      "title": "URL",
-      "description": "A URL for the landing page that describes the resource and where the content of the resource can be accessed. If there is no landing page, provide the URL of the content.",
-      "minLength": 1,
-      "maxLength": 2083,
-      "type": "string",
-      "pattern": "^(http:\\/\\/www\\.|https:\\/\\/www\\.|http:\\/\\/|https:\\/\\/)?[a-z0-9]+([\\-\\.]{1}[a-z0-9]+)*\\.[a-z]{2,5}(:[0-9]{1,5})?(\\/.*)?$",
-      "errorMessage": {
-        "pattern": "must match format \"url\""
-      }
-    },
-    "identifier": {
-      "title": "Identifiers",
-      "description": "Any kind of identifier for the resource. Identifiers may be DOIs or unique strings assigned by a repository. Multiple identifiers can be entered. Where identifiers can be encoded as URLs, enter URLs here.",
-      "type": "array",
-      "items": {
-        "type": "string",
-        "title": "Identifier"
-      }
-    },
-    "creator": {
-      "title": "Creator",
-      "description": "Person or Organization that created the resource.",
-      "type": "array",
-      "items": {
-        "anyOf": [
-          {
-            "title": "Creator",
-            "type": "object",
-            "properties": {
-              "@type": {
-                "title": "@Type",
-                "description": "A person.",
-                "default": "Person",
-                "const": "Person",
-                "type": "string"
-              },
-              "name": {
-                "title": "Name",
-                "description": "A string containing the full name of the person. Personal name format: Family Name, Given Name.",
-                "type": "string"
-              },
-              "email": {
-                "title": "Email",
-                "description": "A string containing an email address for the creator.",
-                "type": "string",
-                "format": "email"
-              },
-              "identifier": {
-                "title": "Identifier",
-                "description": "ORCID identifier for creator.",
-                "pattern": "\\b\\d{4}-\\d{4}-\\d{4}-\\d{3}[0-9X]\\b",
-                "options": {
-                  "placeholder": "e.g. '0000-0001-2345-6789'"
-                },
-                "errorMessage": {
-                  "pattern": "must match the ORCID pattern. e.g. '0000-0001-2345-6789'"
-                },
-                "type": "string"
-              },
-              "affiliation": {
-                "title": "Affiliation",
-                "description": "The affiliation of the creator with the organization.",
-                "type": "object",
-                "properties": {
-                  "@type": {
-                    "title": "@Type",
-                    "default": "Organization",
-                    "const": "Organization",
-                    "type": "string"
-                  },
-                  "name": {
-                    "title": "Name",
-                    "description": "Name of the organization the creator is affiliated with.",
-                    "type": "string"
-                  },
-                  "url": {
-                    "title": "URL",
-                    "description": "A URL to the homepage for the organization.",
-                    "minLength": 1,
-                    "maxLength": 2083,
-                    "type": "string",
-                    "pattern": "^(http:\\/\\/www\\.|https:\\/\\/www\\.|http:\\/\\/|https:\\/\\/)?[a-z0-9]+([\\-\\.]{1}[a-z0-9]+)*\\.[a-z]{2,5}(:[0-9]{1,5})?(\\/.*)?$",
-                    "errorMessage": {
-                      "pattern": "must match format \"url\""
-                    }
-                  },
-                  "address": {
-                    "title": "Address",
-                    "description": "Full address for the organization - e.g., \u201c8200 Old Main Hill, Logan, UT 84322-8200\u201d.",
-                    "type": "string"
-                  }
-                },
-                "required": [
-                  "name"
-                ]
-              }
-            },
-            "required": [
-              "name"
-            ]
-          },
-          {
-            "title": "Organization",
-            "type": "object",
-            "properties": {
-              "@type": {
-                "title": "@Type",
-                "default": "Organization",
-                "const": "Organization",
-                "type": "string"
-              },
-              "name": {
-                "title": "Name",
-                "description": "Name of the provider organization or repository.",
-                "type": "string"
-              },
-              "url": {
-                "title": "URL",
-                "description": "A URL to the homepage for the organization.",
-                "minLength": 1,
-                "maxLength": 2083,
-                "type": "string",
-                "pattern": "^(http:\\/\\/www\\.|https:\\/\\/www\\.|http:\\/\\/|https:\\/\\/)?[a-z0-9]+([\\-\\.]{1}[a-z0-9]+)*\\.[a-z]{2,5}(:[0-9]{1,5})?(\\/.*)?$",
-                "errorMessage": {
-                  "pattern": "must match format \"url\""
-                }
-              },
-              "address": {
-                "title": "Address",
-                "description": "Full address for the organization - e.g., \u201c8200 Old Main Hill, Logan, UT 84322-8200\u201d.",
-                "type": "string"
-              }
-            },
-            "required": [
-              "name"
-            ]
-          }
-        ]
-      }
-    },
-    "dateCreated": {
-      "title": "Date created",
-      "description": "The date on which the resource was created.",
-      "type": "string",
-      "format": "date-time"
-    },
-    "keywords": {
-      "title": "Keywords",
-      "description": "Keywords or tags used to describe the dataset, delimited by commas.",
-      "minItems": 1,
-      "type": "array",
-      "items": {
-        "type": "string"
-      }
-    },
-    "license": {
-      "title": "License",
-      "description": "A license document that applies to the resource.",
-      "type": "object",
->>>>>>> 2f240fc6
       "properties": {
         "@type": {
           "const": "Organization",
           "default": "Organization",
+          "enum": [
+            "Organization"
+          ],
           "title": "@Type",
           "type": "string"
         },
@@ -241,6 +45,9 @@
           "const": "Person",
           "default": "Person",
           "description": "A person.",
+          "enum": [
+            "Person"
+          ],
           "title": "@Type",
           "type": "string"
         },
@@ -272,6 +79,9 @@
             "@type": {
               "const": "Organization",
               "default": "Organization",
+              "enum": [
+                "Organization"
+              ],
               "title": "@Type",
               "type": "string"
             },
@@ -339,6 +149,9 @@
         "@type": {
           "const": "Organization",
           "default": "Organization",
+          "enum": [
+            "Organization"
+          ],
           "title": "@Type",
           "type": "string"
         },
@@ -444,6 +257,9 @@
             "@type": {
               "const": "Organization",
               "default": "Organization",
+              "enum": [
+                "Organization"
+              ],
               "title": "@Type",
               "type": "string"
             },
@@ -605,7 +421,6 @@
           "errorMessage": {
             "pattern": "must match format \"url\""
           },
-<<<<<<< HEAD
           "maxLength": 2083,
           "minLength": 1,
           "pattern": "^(http:\\/\\/www\\.|https:\\/\\/www\\.|http:\\/\\/|https:\\/\\/)?[a-z0-9]+([\\-\\.]{1}[a-z0-9]+)*\\.[a-z]{2,5}(:[0-9]{1,5})?(\\/.*)?$",
@@ -616,79 +431,6 @@
           "description": "A text string describing the license or containing the text of the license itself.",
           "title": "Description",
           "type": "string"
-=======
-          "funder": {
-            "title": "Funding Organization",
-            "description": "The organization that provided the funding or sponsorship.",
-            "type": "object",
-            "properties": {
-              "@type": {
-                "title": "@Type",
-                "default": "Organization",
-                "const": "Organization",
-                "type": "string"
-              },
-              "name": {
-                "title": "Name",
-                "description": "Name of the organization.",
-                "type": "string"
-              },
-              "url": {
-                "title": "URL",
-                "description": "A URL to the homepage for the organization.",
-                "minLength": 1,
-                "maxLength": 2083,
-                "type": "string",
-                "pattern": "^(http:\\/\\/www\\.|https:\\/\\/www\\.|http:\\/\\/|https:\\/\\/)?[a-z0-9]+([\\-\\.]{1}[a-z0-9]+)*\\.[a-z]{2,5}(:[0-9]{1,5})?(\\/.*)?$",
-                "errorMessage": {
-                  "pattern": "must match format \"url\""
-                }
-              },
-              "address": {
-                "title": "Address",
-                "description": "Full address for the organization - e.g., \u201c8200 Old Main Hill, Logan, UT 84322-8200\u201d.",
-                "type": "string"
-              }
-            },
-            "required": [
-              "name"
-            ]
-          }
-        },
-        "required": [
-          "name"
-        ]
-      }
-    },
-    "temporalCoverage": {
-      "title": "TemporalCoverage",
-      "description": "The time period that applies to all of the content within the resource.",
-      "type": "object",
-      "properties": {
-        "startDate": {
-          "title": "Start date",
-          "description": "A date/time object containing the instant corresponding to the commencement of the time interval (ISO8601 formatted date - YYYY-MM-DDTHH:MM).",
-          "formatMaximum": {
-            "$data": "1/endDate"
-          },
-          "errorMessage": {
-            "formatMaximum": "must be lesser than or equal to End date"
-          },
-          "type": "string",
-          "format": "date-time"
-        },
-        "endDate": {
-          "title": "End date",
-          "description": "A date/time object containing the instant corresponding to the termination of the time interval (ISO8601 formatted date - YYYY-MM-DDTHH:MM). If the ending date is left off, that means the temporal coverage is ongoing.",
-          "formatMinimum": {
-            "$data": "1/startDate"
-          },
-          "errorMessage": {
-            "formatMinimum": "must be greater than or equal to Start date"
-          },
-          "type": "string",
-          "format": "date-time"
->>>>>>> 2f240fc6
         }
       },
       "required": [
@@ -731,8 +473,228 @@
           "title": "Name",
           "type": "string"
         },
+        "sha256": {
+          "description": "The SHA-256 hash of the media object.",
+          "title": "SHA-256",
+          "type": "string"
+        },
+        "isPartOf": {
+          "description": "Link to or citation for a related metadata document that this media object is a part of",
+          "items": {
+            "properties": {
+              "@type": {
+                "default": "CreativeWork",
+                "description": "Submission type can include various forms of content, such as datasets, software source code, digital documents, etc.",
+                "title": "@Type",
+                "type": "string"
+              },
+              "name": {
+                "description": "Submission's name or title",
+                "title": "Name or title",
+                "type": "string"
+              },
+              "url": {
+                "description": "The URL address to the related metadata document.",
+                "errorMessage": {
+                  "pattern": "must match format \"url\""
+                },
+                "maxLength": 2083,
+                "minLength": 1,
+                "pattern": "^(http:\\/\\/www\\.|https:\\/\\/www\\.|http:\\/\\/|https:\\/\\/)?[a-z0-9]+([\\-\\.]{1}[a-z0-9]+)*\\.[a-z]{2,5}(:[0-9]{1,5})?(\\/.*)?$",
+                "title": "URL",
+                "type": "string"
+              },
+              "description": {
+                "description": "Information about a related metadata document.",
+                "title": "Description",
+                "type": "string"
+              }
+            },
+            "required": [
+              "name",
+              "description"
+            ],
+            "title": "MediaObjectPartOf",
+            "type": "object"
+          },
+          "title": "Is part of",
+          "type": "array"
+        }
+      },
+      "required": [
+        "contentUrl",
+        "contentSize",
+        "name"
+      ],
+      "title": "MediaObject",
+      "type": "object"
+    },
+    "MediaObjectPartOf": {
+      "properties": {
+        "@type": {
+          "default": "CreativeWork",
+          "description": "Submission type can include various forms of content, such as datasets, software source code, digital documents, etc.",
+          "title": "@Type",
+          "type": "string"
+        },
+        "name": {
+          "description": "Submission's name or title",
+          "title": "Name or title",
+          "type": "string"
+        },
+        "url": {
+          "description": "The URL address to the related metadata document.",
+          "errorMessage": {
+            "pattern": "must match format \"url\""
+          },
+          "maxLength": 2083,
+          "minLength": 1,
+          "pattern": "^(http:\\/\\/www\\.|https:\\/\\/www\\.|http:\\/\\/|https:\\/\\/)?[a-z0-9]+([\\-\\.]{1}[a-z0-9]+)*\\.[a-z]{2,5}(:[0-9]{1,5})?(\\/.*)?$",
+          "title": "URL",
+          "type": "string"
+        },
+        "description": {
+          "description": "Information about a related metadata document.",
+          "title": "Description",
+          "type": "string"
+        }
+      },
+      "required": [
+        "name",
+        "description"
+      ],
+      "title": "MediaObjectPartOf",
+      "type": "object"
+    },
+    "Obsolete": {
+      "properties": {
+        "@type": {
+          "default": "DefinedTerm",
+          "title": "@Type",
+          "type": "string"
+        },
+        "name": {
+          "default": "Obsolete",
+          "title": "Name",
+          "type": "string"
+        },
+        "description": {
+          "default": "The resource has been replaced by a newer version, or the resource is no longer considered applicable",
+          "description": "The description of the item being defined.",
+          "readOnly": true,
+          "title": "Description",
+          "type": "string"
+        }
+      },
+      "title": "Obsolete",
+      "type": "object"
+    },
+    "Organization": {
+      "properties": {
+        "@type": {
+          "const": "Organization",
+          "default": "Organization",
+          "enum": [
+            "Organization"
+          ],
+          "title": "@Type",
+          "type": "string"
+        },
+        "name": {
+          "description": "Name of the provider organization or repository.",
+          "title": "Name",
+          "type": "string"
+        },
+        "url": {
+          "description": "A URL to the homepage for the organization.",
+          "errorMessage": {
+            "pattern": "must match format \"url\""
+          },
+          "maxLength": 2083,
+          "minLength": 1,
+          "pattern": "^(http:\\/\\/www\\.|https:\\/\\/www\\.|http:\\/\\/|https:\\/\\/)?[a-z0-9]+([\\-\\.]{1}[a-z0-9]+)*\\.[a-z]{2,5}(:[0-9]{1,5})?(\\/.*)?$",
+          "title": "URL",
+          "type": "string"
+        },
+        "address": {
+          "description": "Full address for the organization - e.g., \u201c8200 Old Main Hill, Logan, UT 84322-8200\u201d.",
+          "title": "Address",
+          "type": "string"
+        }
+      },
+      "required": [
+        "name"
+      ],
+      "title": "Organization",
+      "type": "object"
+    },
+    "Place": {
+      "properties": {
+        "@type": {
+          "default": "Place",
+          "description": "Represents the focus area of the record's content.",
+          "title": "@Type",
+          "type": "string"
+        },
+        "name": {
+          "description": "Name of the place.",
+          "title": "Name",
+          "type": "string"
+        },
+        "geo": {
+          "anyOf": [
+            {
+              "properties": {
+                "@type": {
+                  "default": "GeoCoordinates",
+                  "description": "Geographic coordinates that represent a specific location on the Earth's surface. GeoCoordinates typically consists of two components: latitude and longitude.",
+                  "title": "@Type",
+                  "type": "string"
+                },
+                "latitude": {
+                  "description": "Represents the angular distance of a location north or south of the equator, measured in degrees and ranges from -90 to +90 degrees.",
+                  "title": "Latitude",
+                  "type": "number"
+                },
+                "longitude": {
+                  "description": "Represents the angular distance of a location east or west of the Prime Meridian, measured in degrees and ranges from -180 to +180 degrees.",
+                  "title": "Longitude",
+                  "type": "number"
+                }
+              },
+              "required": [
+                "latitude",
+                "longitude"
+              ],
+              "title": "GeoCoordinates",
+              "type": "object"
+            },
+            {
+              "properties": {
+                "@type": {
+                  "default": "GeoShape",
+                  "description": "A structured representation that describes the coordinates of a geographic feature.",
+                  "title": "@Type",
+                  "type": "string"
+                },
+                "box": {
+                  "description": "A box is a rectangular region defined by a pair of coordinates representing the southwest and northeast corners of the box.",
+                  "title": "Box",
+                  "type": "string"
+                }
+              },
+              "required": [
+                "box"
+              ],
+              "title": "GeoShape",
+              "type": "object"
+            }
+          ],
+          "description": "Specifies the geographic coordinates of the place in the form of a point location, line, or area coverage extent.",
+          "title": "Geo"
+        },
         "additionalProperty": {
-          "description": "Additional properties of the media object.",
+          "description": "Additional properties of the place.",
           "items": {
             "properties": {
               "@type": {
@@ -800,8 +762,8 @@
                         "type": "number"
                       },
                       "measurementTechnique": {
+                        "description": "A technique or technology used in a measurement.",
                         "title": "Measurement technique",
-                        "description": "A technique or technology used in a measurement.",
                         "type": "string"
                       }
                     },
@@ -857,8 +819,8 @@
                           "type": "number"
                         },
                         "measurementTechnique": {
+                          "description": "A technique or technology used in a measurement.",
                           "title": "Measurement technique",
-                          "description": "A technique or technology used in a measurement.",
                           "type": "string"
                         }
                       },
@@ -896,8 +858,8 @@
                 "type": "number"
               },
               "measurementTechnique": {
+                "description": "A technique or technology used in a measurement.",
                 "title": "Measurement technique",
-                "description": "A technique or technology used in a measurement.",
                 "type": "string"
               }
             },
@@ -910,16 +872,92 @@
           },
           "title": "Additional properties",
           "type": "array"
-        },
-<<<<<<< HEAD
-        "variableMeasured": {
-          "description": "Measured variables.",
-          "items": {
-            "anyOf": [
-              {
-                "type": "string"
-              },
-              {
+        }
+      },
+      "title": "Place",
+      "type": "object"
+    },
+    "PropertyValue": {
+      "properties": {
+        "@type": {
+          "default": "PropertyValue",
+          "description": "A property-value pair.",
+          "title": "@Type",
+          "type": "string"
+        },
+        "propertyID": {
+          "description": "The ID of the property.",
+          "title": "Property ID",
+          "type": "string"
+        },
+        "name": {
+          "description": "The name of the property.",
+          "title": "Name",
+          "type": "string"
+        },
+        "value": {
+          "anyOf": [
+            {
+              "type": "string"
+            },
+            {
+              "properties": {
+                "@type": {
+                  "default": "PropertyValue",
+                  "description": "A property-value pair.",
+                  "title": "@Type",
+                  "type": "string"
+                },
+                "propertyID": {
+                  "description": "The ID of the property.",
+                  "title": "Property ID",
+                  "type": "string"
+                },
+                "name": {
+                  "description": "The name of the property.",
+                  "title": "Name",
+                  "type": "string"
+                },
+                "value": {
+                  "description": "The value of the property.",
+                  "title": "Value",
+                  "type": "string"
+                },
+                "unitCode": {
+                  "description": "The unit of measurement for the value.",
+                  "title": "Measurement unit",
+                  "type": "string"
+                },
+                "description": {
+                  "description": "A description of the property.",
+                  "title": "Description",
+                  "type": "string"
+                },
+                "minValue": {
+                  "description": "The minimum allowed value for the property.",
+                  "title": "Minimum value",
+                  "type": "number"
+                },
+                "maxValue": {
+                  "description": "The maximum allowed value for the property.",
+                  "title": "Maximum value",
+                  "type": "number"
+                },
+                "measurementTechnique": {
+                  "description": "A technique or technology used in a measurement.",
+                  "title": "Measurement technique",
+                  "type": "string"
+                }
+              },
+              "required": [
+                "name",
+                "value"
+              ],
+              "title": "Property Value",
+              "type": "object"
+            },
+            {
+              "items": {
                 "properties": {
                   "@type": {
                     "default": "PropertyValue",
@@ -938,118 +976,9 @@
                     "type": "string"
                   },
                   "value": {
-                    "anyOf": [
-                      {
-                        "type": "string"
-                      },
-                      {
-                        "properties": {
-                          "@type": {
-                            "default": "PropertyValue",
-                            "description": "A property-value pair.",
-                            "title": "@Type",
-                            "type": "string"
-                          },
-                          "propertyID": {
-                            "description": "The ID of the property.",
-                            "title": "Property ID",
-                            "type": "string"
-                          },
-                          "name": {
-                            "description": "The name of the property.",
-                            "title": "Name",
-                            "type": "string"
-                          },
-                          "value": {
-                            "description": "The value of the property.",
-                            "title": "Value",
-                            "type": "string"
-                          },
-                          "unitCode": {
-                            "description": "The unit of measurement for the value.",
-                            "title": "Measurement unit",
-                            "type": "string"
-                          },
-                          "description": {
-                            "description": "A description of the property.",
-                            "title": "Description",
-                            "type": "string"
-                          },
-                          "minValue": {
-                            "description": "The minimum allowed value for the property.",
-                            "title": "Minimum value",
-                            "type": "number"
-                          },
-                          "maxValue": {
-                            "description": "The maximum allowed value for the property.",
-                            "title": "Maximum value",
-                            "type": "number"
-                          }
-                        },
-                        "required": [
-                          "name",
-                          "value"
-                        ],
-                        "title": "Property Value",
-                        "type": "object"
-                      },
-                      {
-                        "items": {
-                          "properties": {
-                            "@type": {
-                              "default": "PropertyValue",
-                              "description": "A property-value pair.",
-                              "title": "@Type",
-                              "type": "string"
-                            },
-                            "propertyID": {
-                              "description": "The ID of the property.",
-                              "title": "Property ID",
-                              "type": "string"
-                            },
-                            "name": {
-                              "description": "The name of the property.",
-                              "title": "Name",
-                              "type": "string"
-                            },
-                            "value": {
-                              "description": "The value of the property.",
-                              "title": "Value",
-                              "type": "string"
-                            },
-                            "unitCode": {
-                              "description": "The unit of measurement for the value.",
-                              "title": "Measurement unit",
-                              "type": "string"
-                            },
-                            "description": {
-                              "description": "A description of the property.",
-                              "title": "Description",
-                              "type": "string"
-                            },
-                            "minValue": {
-                              "description": "The minimum allowed value for the property.",
-                              "title": "Minimum value",
-                              "type": "number"
-                            },
-                            "maxValue": {
-                              "description": "The maximum allowed value for the property.",
-                              "title": "Maximum value",
-                              "type": "number"
-                            }
-                          },
-                          "required": [
-                            "name",
-                            "value"
-                          ],
-                          "title": "Property Value",
-                          "type": "object"
-                        },
-                        "type": "array"
-                      }
-                    ],
                     "description": "The value of the property.",
-                    "title": "Value"
+                    "title": "Value",
+                    "type": "string"
                   },
                   "unitCode": {
                     "description": "The unit of measurement for the value.",
@@ -1070,672 +999,11 @@
                     "description": "The maximum allowed value for the property.",
                     "title": "Maximum value",
                     "type": "number"
-=======
-        "required": [
-          "name"
-        ]
-      }
-    },
-    "isPartOf": {
-      "title": "Is part of",
-      "description": "Link to or citation for a related resource that this resource is a part of - e.g., a related collection.",
-      "type": "array",
-      "items": {
-        "title": "IsPartOf",
-        "type": "object",
-        "properties": {
-          "@type": {
-            "title": "@Type",
-            "description": "Submission type can include various forms of content, such as datasets, software source code, digital documents, etc.",
-            "default": "CreativeWork",
-            "type": "string"
-          },
-          "name": {
-            "title": "Name or title",
-            "description": "Submission's name or title",
-            "type": "string"
-          },
-          "url": {
-            "title": "URL",
-            "description": "The URL address to the data resource.",
-            "minLength": 1,
-            "maxLength": 2083,
-            "type": "string",
-            "pattern": "^(http:\\/\\/www\\.|https:\\/\\/www\\.|http:\\/\\/|https:\\/\\/)?[a-z0-9]+([\\-\\.]{1}[a-z0-9]+)*\\.[a-z]{2,5}(:[0-9]{1,5})?(\\/.*)?$",
-            "errorMessage": {
-              "pattern": "must match format \"url\""
-            }
-          },
-          "description": {
-            "title": "Description",
-            "description": "Information about a related resource that this resource is a part of - e.g., a related collection.",
-            "type": "string"
-          }
-        },
-        "required": [
-          "name"
-        ]
-      }
-    },
-    "associatedMedia": {
-      "title": "Resource content",
-      "description": "A media object that encodes this CreativeWork. This property is a synonym for encoding.",
-      "type": "array",
-      "items": {
-        "title": "MediaObject",
-        "type": "object",
-        "properties": {
-          "@type": {
-            "title": "@Type",
-            "description": "An item that encodes the record.",
-            "default": "MediaObject",
-            "type": "string"
-          },
-          "contentUrl": {
-            "title": "Content URL",
-            "description": "The direct URL link to access or download the actual content of the media object.",
-            "minLength": 1,
-            "maxLength": 2083,
-            "type": "string",
-            "pattern": "^(http:\\/\\/www\\.|https:\\/\\/www\\.|http:\\/\\/|https:\\/\\/)?[a-z0-9]+([\\-\\.]{1}[a-z0-9]+)*\\.[a-z]{2,5}(:[0-9]{1,5})?(\\/.*)?$",
-            "errorMessage": {
-              "pattern": "must match format \"url\""
-            }
-          },
-          "encodingFormat": {
-            "title": "Encoding format",
-            "description": "Represents the specific file format in which the media is encoded.",
-            "type": "string"
-          },
-          "contentSize": {
-            "title": "Content size",
-            "description": "Represents the file size, expressed in bytes, kilobytes, megabytes, or another unit of measurement.",
-            "type": "string"
-          },
-          "name": {
-            "title": "Name",
-            "description": "The name of the media object (file).",
-            "type": "string"
-          },
-          "sha256": {
-            "title": "SHA-256",
-            "description": "The SHA-256 hash of the media object.",
-            "type": "string"
-          },
-          "isPartOf": {
-            "title": "Is part of",
-            "description": "Link to or citation for a related metadata document that this media object is a part of",
-            "type": "array",
-            "items": {
-              "title": "MediaObjectPartOf",
-              "type": "object",
-              "properties": {
-                "@type": {
-                  "title": "@Type",
-                  "description": "Submission type can include various forms of content, such as datasets, software source code, digital documents, etc.",
-                  "default": "CreativeWork",
-                  "type": "string"
-                },
-                "name": {
-                  "title": "Name or title",
-                  "description": "Submission's name or title",
-                  "type": "string"
-                },
-                "url": {
-                  "title": "URL",
-                  "description": "The URL address to the related metadata document.",
-                  "minLength": 1,
-                  "maxLength": 2083,
-                  "type": "string",
-                  "pattern": "^(http:\\/\\/www\\.|https:\\/\\/www\\.|http:\\/\\/|https:\\/\\/)?[a-z0-9]+([\\-\\.]{1}[a-z0-9]+)*\\.[a-z]{2,5}(:[0-9]{1,5})?(\\/.*)?$",
-                  "errorMessage": {
-                    "pattern": "must match format \"url\""
-                  }
-                },
-                "description": {
-                  "title": "Description",
-                  "description": "Information about a related metadata document.",
-                  "type": "string"
-                }
-              },
-              "required": [
-                "name"
-              ]
-            }
-          }
-        },
-        "required": [
-          "contentUrl",
-          "contentSize",
-          "name"
-        ]
-      }
-    },
-    "citation": {
-      "title": "Citation",
-      "description": "A bibliographic citation for the resource.",
-      "type": "array",
-      "items": {
-        "type": "string"
-      }
-    },
-    "variableMeasured": {
-      "title": "Variables measured",
-      "description": "Measured variables.",
-      "type": "array",
-      "items": {
-        "anyOf": [
-          {
-            "type": "string"
-          },
-          {
-            "title": "PropertyValue",
-            "type": "object",
-            "properties": {
-              "@type": {
-                "title": "@Type",
-                "description": "A property-value pair.",
-                "default": "PropertyValue",
-                "const": "PropertyValue",
-                "type": "string"
-              },
-              "propertyID": {
-                "title": "Property ID",
-                "description": "The ID of the property.",
-                "type": "string"
-              },
-              "name": {
-                "title": "Name",
-                "description": "The name of the property.",
-                "type": "string"
-              },
-              "value": {
-                "title": "Value",
-                "description": "The value of the property.",
-                "anyOf": [
-                  {
-                    "type": "string"
-                  },
-                  {
-                    "title": "PropertyValue",
-                    "type": "object",
-                    "properties": {
-                      "@type": {
-                        "title": "@Type",
-                        "description": "A property-value pair.",
-                        "default": "PropertyValue",
-                        "const": "PropertyValue",
-                        "type": "string"
-                      },
-                      "propertyID": {
-                        "title": "Property ID",
-                        "description": "The ID of the property.",
-                        "type": "string"
-                      },
-                      "name": {
-                        "title": "Name",
-                        "description": "The name of the property.",
-                        "type": "string"
-                      },
-                      "value": {
-                        "title": "Value",
-                        "description": "The value of the property.",
-                        "type": "string"
-                      },
-                      "unitCode": {
-                        "title": "Measurement unit",
-                        "description": "The unit of measurement for the value.",
-                        "type": "string"
-                      },
-                      "description": {
-                        "title": "Description",
-                        "description": "A description of the property.",
-                        "type": "string"
-                      },
-                      "minValue": {
-                        "title": "Minimum value",
-                        "description": "The minimum allowed value for the property.",
-                        "type": "number"
-                      },
-                      "maxValue": {
-                        "title": "Maximum value",
-                        "description": "The maximum allowed value for the property.",
-                        "type": "number"
-                      },
-                      "measurementTechnique": {
-                        "title": "Measurement technique",
-                        "description": "A technique or technology used in a measurement.",
-                        "type": "string"
-                      }
-                    },
-                    "required": [
-                      "name",
-                      "value"
-                    ]
-                  },
-                  {
-                    "type": "array",
-                    "items": {
-                      "title": "PropertyValue",
-                      "type": "object",
-                      "properties": {
-                        "@type": {
-                          "title": "@Type",
-                          "description": "A property-value pair.",
-                          "default": "PropertyValue",
-                          "const": "PropertyValue",
-                          "type": "string"
-                        },
-                        "propertyID": {
-                          "title": "Property ID",
-                          "description": "The ID of the property.",
-                          "type": "string"
-                        },
-                        "name": {
-                          "title": "Name",
-                          "description": "The name of the property.",
-                          "type": "string"
-                        },
-                        "value": {
-                          "title": "Value",
-                          "description": "The value of the property.",
-                          "type": "string"
-                        },
-                        "unitCode": {
-                          "title": "Measurement unit",
-                          "description": "The unit of measurement for the value.",
-                          "type": "string"
-                        },
-                        "description": {
-                          "title": "Description",
-                          "description": "A description of the property.",
-                          "type": "string"
-                        },
-                        "minValue": {
-                          "title": "Minimum value",
-                          "description": "The minimum allowed value for the property.",
-                          "type": "number"
-                        },
-                        "maxValue": {
-                          "title": "Maximum value",
-                          "description": "The maximum allowed value for the property.",
-                          "type": "number"
-                        },
-                        "measurementTechnique": {
-                          "title": "Measurement technique",
-                          "description": "A technique or technology used in a measurement.",
-                          "type": "string"
-                        }
-                      },
-                      "required": [
-                        "name",
-                        "value"
-                      ]
-                    }
-                  }
-                ]
-              },
-              "unitCode": {
-                "title": "Measurement unit",
-                "description": "The unit of measurement for the value.",
-                "type": "string"
-              },
-              "description": {
-                "title": "Description",
-                "description": "A description of the property.",
-                "type": "string"
-              },
-              "minValue": {
-                "title": "Minimum value",
-                "description": "The minimum allowed value for the property.",
-                "type": "number"
-              },
-              "maxValue": {
-                "title": "Maximum value",
-                "description": "The maximum allowed value for the property.",
-                "type": "number"
-              },
-              "measurementTechnique": {
-                "title": "Measurement technique",
-                "description": "A technique or technology used in a measurement.",
-                "type": "string"
-              }
-            },
-            "required": [
-              "name",
-              "value"
-            ]
-          }
-        ]
-      }
-    },
-    "additionalProperty": {
-      "title": "Additional properties",
-      "description": "Additional properties of the dataset.",
-      "default": [],
-      "type": "array",
-      "items": {
-        "title": "PropertyValue",
-        "type": "object",
-        "properties": {
-          "@type": {
-            "title": "@Type",
-            "description": "A property-value pair.",
-            "default": "PropertyValue",
-            "const": "PropertyValue",
-            "type": "string"
-          },
-          "propertyID": {
-            "title": "Property ID",
-            "description": "The ID of the property.",
-            "type": "string"
-          },
-          "name": {
-            "title": "Name",
-            "description": "The name of the property.",
-            "type": "string"
-          },
-          "value": {
-            "title": "Value",
-            "description": "The value of the property.",
-            "anyOf": [
-              {
-                "type": "string"
-              },
-              {
-                "title": "PropertyValue",
-                "type": "object",
-                "properties": {
-                  "@type": {
-                    "title": "@Type",
-                    "description": "A property-value pair.",
-                    "default": "PropertyValue",
-                    "const": "PropertyValue",
-                    "type": "string"
-                  },
-                  "propertyID": {
-                    "title": "Property ID",
-                    "description": "The ID of the property.",
-                    "type": "string"
-                  },
-                  "name": {
-                    "title": "Name",
-                    "description": "The name of the property.",
-                    "type": "string"
-                  },
-                  "value": {
-                    "title": "Value",
-                    "description": "The value of the property.",
-                    "type": "string"
-                  },
-                  "unitCode": {
-                    "title": "Measurement unit",
-                    "description": "The unit of measurement for the value.",
-                    "type": "string"
-                  },
-                  "description": {
-                    "title": "Description",
-                    "description": "A description of the property.",
-                    "type": "string"
-                  },
-                  "minValue": {
-                    "title": "Minimum value",
-                    "description": "The minimum allowed value for the property.",
-                    "type": "number"
-                  },
-                  "maxValue": {
-                    "title": "Maximum value",
-                    "description": "The maximum allowed value for the property.",
-                    "type": "number"
                   },
                   "measurementTechnique": {
+                    "description": "A technique or technology used in a measurement.",
                     "title": "Measurement technique",
-                    "description": "A technique or technology used in a measurement.",
                     "type": "string"
->>>>>>> 2f240fc6
-                  }
-                },
-                "required": [
-                  "name",
-                  "value"
-<<<<<<< HEAD
-                ],
-                "title": "Property Value",
-                "type": "object"
-              }
-            ]
-          },
-          "title": "Variables measured",
-          "type": "array"
-        },
-        "spatialCoverage": {
-          "properties": {
-            "@type": {
-              "default": "Place",
-              "description": "Represents the focus area of the record's content.",
-              "title": "@Type",
-              "type": "string"
-            },
-            "name": {
-              "description": "Name of the place.",
-              "title": "Name",
-              "type": "string"
-            },
-            "geo": {
-              "anyOf": [
-                {
-                  "properties": {
-                    "@type": {
-                      "default": "GeoCoordinates",
-                      "description": "Geographic coordinates that represent a specific location on the Earth's surface. GeoCoordinates typically consists of two components: latitude and longitude.",
-                      "title": "@Type",
-                      "type": "string"
-                    },
-                    "latitude": {
-                      "description": "Represents the angular distance of a location north or south of the equator, measured in degrees and ranges from -90 to +90 degrees.",
-                      "title": "Latitude",
-                      "type": "number"
-                    },
-                    "longitude": {
-                      "description": "Represents the angular distance of a location east or west of the Prime Meridian, measured in degrees and ranges from -180 to +180 degrees.",
-                      "title": "Longitude",
-                      "type": "number"
-                    }
-                  },
-                  "required": [
-                    "latitude",
-                    "longitude"
-                  ],
-                  "title": "GeoCoordinates",
-                  "type": "object"
-                },
-                {
-=======
-                ]
-              },
-              {
-                "type": "array",
-                "items": {
-                  "title": "PropertyValue",
-                  "type": "object",
->>>>>>> 2f240fc6
-                  "properties": {
-                    "@type": {
-                      "default": "GeoShape",
-                      "description": "A structured representation that describes the coordinates of a geographic feature.",
-                      "title": "@Type",
-                      "type": "string"
-                    },
-                    "box": {
-                      "description": "A box is a rectangular region defined by a pair of coordinates representing the southwest and northeast corners of the box.",
-                      "title": "Box",
-                      "type": "string"
-<<<<<<< HEAD
-                    }
-                  },
-                  "required": [
-                    "box"
-                  ],
-                  "title": "GeoShape",
-                  "type": "object"
-                }
-              ],
-              "description": "Specifies the geographic coordinates of the place in the form of a point location, line, or area coverage extent.",
-              "title": "Geo"
-            },
-            "additionalProperty": {
-              "description": "Additional properties of the place.",
-              "items": {
-                "properties": {
-                  "@type": {
-                    "default": "PropertyValue",
-                    "description": "A property-value pair.",
-                    "title": "@Type",
-                    "type": "string"
-                  },
-                  "propertyID": {
-                    "description": "The ID of the property.",
-                    "title": "Property ID",
-                    "type": "string"
-                  },
-                  "name": {
-                    "description": "The name of the property.",
-                    "title": "Name",
-                    "type": "string"
-                  },
-                  "value": {
-                    "anyOf": [
-                      {
-                        "type": "string"
-                      },
-                      {
-                        "properties": {
-                          "@type": {
-                            "default": "PropertyValue",
-                            "description": "A property-value pair.",
-                            "title": "@Type",
-                            "type": "string"
-                          },
-                          "propertyID": {
-                            "description": "The ID of the property.",
-                            "title": "Property ID",
-                            "type": "string"
-                          },
-                          "name": {
-                            "description": "The name of the property.",
-                            "title": "Name",
-                            "type": "string"
-                          },
-                          "value": {
-                            "description": "The value of the property.",
-                            "title": "Value",
-                            "type": "string"
-                          },
-                          "unitCode": {
-                            "description": "The unit of measurement for the value.",
-                            "title": "Measurement unit",
-                            "type": "string"
-                          },
-                          "description": {
-                            "description": "A description of the property.",
-                            "title": "Description",
-                            "type": "string"
-                          },
-                          "minValue": {
-                            "description": "The minimum allowed value for the property.",
-                            "title": "Minimum value",
-                            "type": "number"
-                          },
-                          "maxValue": {
-                            "description": "The maximum allowed value for the property.",
-                            "title": "Maximum value",
-                            "type": "number"
-                          }
-                        },
-                        "required": [
-                          "name",
-                          "value"
-                        ],
-                        "title": "Property Value",
-                        "type": "object"
-                      },
-                      {
-                        "items": {
-                          "properties": {
-                            "@type": {
-                              "default": "PropertyValue",
-                              "description": "A property-value pair.",
-                              "title": "@Type",
-                              "type": "string"
-                            },
-                            "propertyID": {
-                              "description": "The ID of the property.",
-                              "title": "Property ID",
-                              "type": "string"
-                            },
-                            "name": {
-                              "description": "The name of the property.",
-                              "title": "Name",
-                              "type": "string"
-                            },
-                            "value": {
-                              "description": "The value of the property.",
-                              "title": "Value",
-                              "type": "string"
-                            },
-                            "unitCode": {
-                              "description": "The unit of measurement for the value.",
-                              "title": "Measurement unit",
-                              "type": "string"
-                            },
-                            "description": {
-                              "description": "A description of the property.",
-                              "title": "Description",
-                              "type": "string"
-                            },
-                            "minValue": {
-                              "description": "The minimum allowed value for the property.",
-                              "title": "Minimum value",
-                              "type": "number"
-                            },
-                            "maxValue": {
-                              "description": "The maximum allowed value for the property.",
-                              "title": "Maximum value",
-                              "type": "number"
-                            }
-                          },
-                          "required": [
-                            "name",
-                            "value"
-                          ],
-                          "title": "Property Value",
-                          "type": "object"
-                        },
-                        "type": "array"
-                      }
-                    ],
-                    "description": "The value of the property.",
-                    "title": "Value"
-                  },
-                  "unitCode": {
-                    "description": "The unit of measurement for the value.",
-                    "title": "Measurement unit",
-                    "type": "string"
-                  },
-                  "description": {
-                    "description": "A description of the property.",
-                    "title": "Description",
-                    "type": "string"
-                  },
-                  "minValue": {
-                    "description": "The minimum allowed value for the property.",
-                    "title": "Minimum value",
-                    "type": "number"
-                  },
-                  "maxValue": {
-                    "description": "The maximum allowed value for the property.",
-                    "title": "Maximum value",
-                    "type": "number"
                   }
                 },
                 "required": [
@@ -1745,242 +1013,149 @@
                 "title": "Property Value",
                 "type": "object"
               },
-              "title": "Additional properties",
               "type": "array"
             }
-          },
-          "title": "Spatial coverage",
-          "type": "object",
-          "description": "The spatial coverage of the media object."
-        },
-        "temporalCoverage": {
-          "properties": {
-            "startDate": {
-              "description": "A date/time object containing the instant corresponding to the commencement of the time interval (ISO8601 formatted date - YYYY-MM-DDTHH:MM).",
-              "format": "date-time",
-              "title": "Start date",
-              "type": "string"
-            },
-            "endDate": {
-              "description": "A date/time object containing the instant corresponding to the termination of the time interval (ISO8601 formatted date - YYYY-MM-DDTHH:MM). If the ending date is left off, that means the temporal coverage is ongoing.",
-              "format": "date-time",
-              "title": "End date",
-              "type": "string"
-            }
-          },
-          "required": [
-            "startDate"
           ],
-          "title": "Temporal coverage",
-=======
-                    },
-                    "value": {
-                      "title": "Value",
-                      "description": "The value of the property.",
-                      "type": "string"
-                    },
-                    "unitCode": {
-                      "title": "Measurement unit",
-                      "description": "The unit of measurement for the value.",
-                      "type": "string"
-                    },
-                    "description": {
-                      "title": "Description",
-                      "description": "A description of the property.",
-                      "type": "string"
-                    },
-                    "minValue": {
-                      "title": "Minimum value",
-                      "description": "The minimum allowed value for the property.",
-                      "type": "number"
-                    },
-                    "maxValue": {
-                      "title": "Maximum value",
-                      "description": "The maximum allowed value for the property.",
-                      "type": "number"
-                    },
-                    "measurementTechnique": {
-                      "title": "Measurement technique",
-                      "description": "A technique or technology used in a measurement.",
-                      "type": "string"
-                    }
-                  },
-                  "required": [
-                    "name",
-                    "value"
-                  ]
-                }
-              }
-            ]
-          },
-          "unitCode": {
-            "title": "Measurement unit",
-            "description": "The unit of measurement for the value.",
-            "type": "string"
-          },
-          "description": {
-            "title": "Description",
-            "description": "A description of the property.",
-            "type": "string"
-          },
-          "minValue": {
-            "title": "Minimum value",
-            "description": "The minimum allowed value for the property.",
-            "type": "number"
-          },
-          "maxValue": {
-            "title": "Maximum value",
-            "description": "The maximum allowed value for the property.",
-            "type": "number"
-          },
-          "measurementTechnique": {
-            "title": "Measurement technique",
-            "description": "A technique or technology used in a measurement.",
-            "type": "string"
-          }
-        },
-        "required": [
-          "name",
-          "value"
-        ]
-      }
-    },
-    "sourceOrganization": {
-      "title": "SourceOrganization",
-      "description": "The organization that provided the data for this dataset.",
-      "type": "object",
+          "description": "The value of the property.",
+          "title": "Value"
+        },
+        "unitCode": {
+          "description": "The unit of measurement for the value.",
+          "title": "Measurement unit",
+          "type": "string"
+        },
+        "description": {
+          "description": "A description of the property.",
+          "title": "Description",
+          "type": "string"
+        },
+        "minValue": {
+          "description": "The minimum allowed value for the property.",
+          "title": "Minimum value",
+          "type": "number"
+        },
+        "maxValue": {
+          "description": "The maximum allowed value for the property.",
+          "title": "Maximum value",
+          "type": "number"
+        },
+        "measurementTechnique": {
+          "description": "A technique or technology used in a measurement.",
+          "title": "Measurement technique",
+          "type": "string"
+        }
+      },
+      "required": [
+        "name",
+        "value"
+      ],
+      "title": "Property Value",
+      "type": "object"
+    },
+    "PropertyValueBase": {
       "properties": {
         "@type": {
+          "default": "PropertyValue",
+          "description": "A property-value pair.",
           "title": "@Type",
-          "default": "Organization",
-          "const": "Organization",
+          "type": "string"
+        },
+        "propertyID": {
+          "description": "The ID of the property.",
+          "title": "Property ID",
           "type": "string"
         },
         "name": {
+          "description": "The name of the property.",
           "title": "Name",
-          "description": "Name of the organization that created the data.",
-          "type": "string"
-        },
-        "url": {
-          "title": "URL",
-          "description": "A URL to the homepage for the organization.",
-          "minLength": 1,
-          "maxLength": 2083,
-          "type": "string",
-          "pattern": "^(http:\\/\\/www\\.|https:\\/\\/www\\.|http:\\/\\/|https:\\/\\/)?[a-z0-9]+([\\-\\.]{1}[a-z0-9]+)*\\.[a-z]{2,5}(:[0-9]{1,5})?(\\/.*)?$",
-          "errorMessage": {
-            "pattern": "must match format \"url\""
-          }
-        },
-        "address": {
-          "title": "Address",
-          "description": "Full address for the organization - e.g., \u201c8200 Old Main Hill, Logan, UT 84322-8200\u201d.",
+          "type": "string"
+        },
+        "value": {
+          "description": "The value of the property.",
+          "title": "Value",
+          "type": "string"
+        },
+        "unitCode": {
+          "description": "The unit of measurement for the value.",
+          "title": "Measurement unit",
+          "type": "string"
+        },
+        "description": {
+          "description": "A description of the property.",
+          "title": "Description",
+          "type": "string"
+        },
+        "minValue": {
+          "description": "The minimum allowed value for the property.",
+          "title": "Minimum value",
+          "type": "number"
+        },
+        "maxValue": {
+          "description": "The maximum allowed value for the property.",
+          "title": "Maximum value",
+          "type": "number"
+        },
+        "measurementTechnique": {
+          "description": "A technique or technology used in a measurement.",
+          "title": "Measurement technique",
           "type": "string"
         }
       },
       "required": [
-        "name"
-      ]
-    }
-  },
-  "required": [
-    "name",
-    "description",
-    "url",
-    "creator",
-    "dateCreated",
-    "keywords",
-    "license",
-    "provider"
-  ],
-  "definitions": {
-    "Affiliation": {
-      "title": "Affiliation",
-      "type": "object",
+        "name",
+        "value"
+      ],
+      "title": "Property Value",
+      "type": "object"
+    },
+    "Provider": {
       "properties": {
         "@type": {
+          "const": "Person",
+          "default": "Person",
+          "description": "A person.",
+          "enum": [
+            "Person"
+          ],
           "title": "@Type",
-          "default": "Organization",
-          "const": "Organization",
           "type": "string"
         },
         "name": {
+          "description": "A string containing the full name of the person. Personal name format: Family Name, Given Name.",
           "title": "Name",
-          "description": "Name of the organization the creator is affiliated with.",
-          "type": "string"
-        },
-        "url": {
-          "title": "URL",
-          "description": "A URL to the homepage for the organization.",
-          "minLength": 1,
-          "maxLength": 2083,
-          "type": "string",
-          "pattern": "^(http:\\/\\/www\\.|https:\\/\\/www\\.|http:\\/\\/|https:\\/\\/)?[a-z0-9]+([\\-\\.]{1}[a-z0-9]+)*\\.[a-z]{2,5}(:[0-9]{1,5})?(\\/.*)?$",
+          "type": "string"
+        },
+        "email": {
+          "description": "A string containing an email address for the provider.",
+          "format": "email",
+          "title": "Email",
+          "type": "string"
+        },
+        "identifier": {
+          "description": "ORCID identifier for the person.",
           "errorMessage": {
-            "pattern": "must match format \"url\""
-          }
-        },
-        "address": {
-          "title": "Address",
-          "description": "Full address for the organization - e.g., \u201c8200 Old Main Hill, Logan, UT 84322-8200\u201d.",
-          "type": "string"
-        }
-      },
-      "required": [
-        "name"
-      ]
-    },
-    "Creator": {
-      "title": "Creator",
-      "type": "object",
-      "properties": {
-        "@type": {
-          "title": "@Type",
-          "description": "A person.",
-          "default": "Person",
-          "const": "Person",
-          "type": "string"
-        },
-        "name": {
-          "title": "Name",
-          "description": "A string containing the full name of the person. Personal name format: Family Name, Given Name.",
-          "type": "string"
-        },
-        "email": {
-          "title": "Email",
-          "description": "A string containing an email address for the creator.",
-          "type": "string",
-          "format": "email"
-        },
-        "identifier": {
-          "title": "Identifier",
-          "description": "ORCID identifier for creator.",
-          "pattern": "\\b\\d{4}-\\d{4}-\\d{4}-\\d{3}[0-9X]\\b",
+            "pattern": "must match the ORCID pattern. e.g. '0000-0001-2345-6789'"
+          },
           "options": {
             "placeholder": "e.g. '0000-0001-2345-6789'"
           },
-          "errorMessage": {
-            "pattern": "must match the ORCID pattern. e.g. '0000-0001-2345-6789'"
-          },
+          "pattern": "\\b\\d{4}-\\d{4}-\\d{4}-\\d{3}[0-9X]\\b",
+          "title": "Identifier",
           "type": "string"
         },
         "affiliation": {
-          "title": "Affiliation",
-          "description": "The affiliation of the creator with the organization.",
->>>>>>> 2f240fc6
-          "type": "object",
-          "description": "The temporal coverage of the media object."
-        },
-        "sourceOrganization": {
           "properties": {
             "@type": {
               "const": "Organization",
               "default": "Organization",
+              "enum": [
+                "Organization"
+              ],
               "title": "@Type",
               "type": "string"
             },
             "name": {
-              "description": "Name of the organization that created the media object.",
+              "description": "Name of the organization the creator is affiliated with.",
               "title": "Name",
               "type": "string"
             },
@@ -2004,30 +1179,92 @@
           "required": [
             "name"
           ],
-          "title": "Source organization",
+          "title": "Affiliation",
           "type": "object",
-          "description": "The organization that provided the media object."
+          "description": "The affiliation of the creator with the organization."
         }
       },
       "required": [
-        "contentUrl",
-        "encodingFormat",
-        "contentSize",
         "name"
       ],
-      "title": "MediaObject",
+      "title": "Provider",
       "type": "object"
     },
-    "MediaObjectSourceOrganization": {
+    "Published": {
+      "properties": {
+        "@type": {
+          "default": "DefinedTerm",
+          "title": "@Type",
+          "type": "string"
+        },
+        "name": {
+          "default": "Published",
+          "title": "Name",
+          "type": "string"
+        },
+        "description": {
+          "default": "The resource has been permanently published and should be considered final and complete",
+          "description": "The description of the item being defined.",
+          "readOnly": true,
+          "title": "Description",
+          "type": "string"
+        }
+      },
+      "title": "Published",
+      "type": "object"
+    },
+    "PublisherOrganization": {
       "properties": {
         "@type": {
           "const": "Organization",
           "default": "Organization",
+          "enum": [
+            "Organization"
+          ],
           "title": "@Type",
           "type": "string"
         },
         "name": {
-          "description": "Name of the organization that created the media object.",
+          "description": "Name of the publishing organization.",
+          "title": "Name",
+          "type": "string"
+        },
+        "url": {
+          "description": "A URL to the homepage for the publisher organization or repository.",
+          "errorMessage": {
+            "pattern": "must match format \"url\""
+          },
+          "maxLength": 2083,
+          "minLength": 1,
+          "pattern": "^(http:\\/\\/www\\.|https:\\/\\/www\\.|http:\\/\\/|https:\\/\\/)?[a-z0-9]+([\\-\\.]{1}[a-z0-9]+)*\\.[a-z]{2,5}(:[0-9]{1,5})?(\\/.*)?$",
+          "title": "URL",
+          "type": "string"
+        },
+        "address": {
+          "description": "Full address for the organization - e.g., \u201c8200 Old Main Hill, Logan, UT 84322-8200\u201d.",
+          "title": "Address",
+          "type": "string"
+        }
+      },
+      "required": [
+        "name"
+      ],
+      "title": "PublisherOrganization",
+      "type": "object"
+    },
+    "SourceOrganization": {
+      "properties": {
+        "@type": {
+          "const": "Organization",
+          "default": "Organization",
+          "enum": [
+            "Organization"
+          ],
+          "title": "@Type",
+          "type": "string"
+        },
+        "name": {
+          "description": "Name of the organization that created the data.",
           "title": "Name",
           "type": "string"
         },
@@ -2051,47 +1288,460 @@
       "required": [
         "name"
       ],
-      "title": "Media Object Source Organization",
+      "title": "SourceOrganization",
       "type": "object"
     },
-    "Obsolete": {
+    "SubjectOf": {
       "properties": {
         "@type": {
-          "default": "DefinedTerm",
+          "default": "CreativeWork",
+          "description": "Submission type can include various forms of content, such as datasets, software source code, digital documents, etc.",
           "title": "@Type",
           "type": "string"
         },
         "name": {
-          "default": "Obsolete",
+          "description": "Submission's name or title",
+          "title": "Name or title",
+          "type": "string"
+        },
+        "url": {
+          "description": "The URL address that serves as a reference to access additional details related to the record. It is important to note that this type of metadata solely pertains to the record itself and may not necessarily be an integral component of the record, unlike the HasPart metadata.",
+          "errorMessage": {
+            "pattern": "must match format \"url\""
+          },
+          "maxLength": 2083,
+          "minLength": 1,
+          "pattern": "^(http:\\/\\/www\\.|https:\\/\\/www\\.|http:\\/\\/|https:\\/\\/)?[a-z0-9]+([\\-\\.]{1}[a-z0-9]+)*\\.[a-z]{2,5}(:[0-9]{1,5})?(\\/.*)?$",
+          "title": "URL",
+          "type": "string"
+        },
+        "description": {
+          "description": "Information about a related resource that is about or describes this resource - e.g., a related metadata document describing the resource.",
+          "title": "Description",
+          "type": "string"
+        }
+      },
+      "required": [
+        "name"
+      ],
+      "title": "SubjectOf",
+      "type": "object"
+    },
+    "TemporalCoverage": {
+      "properties": {
+        "startDate": {
+          "description": "A date/time object containing the instant corresponding to the commencement of the time interval (ISO8601 formatted date - YYYY-MM-DDTHH:MM).",
+          "errorMessage": {
+            "formatMaximum": "must be lesser than or equal to End date"
+          },
+          "format": "date-time",
+          "formatMaximum": {
+            "$data": "1/endDate"
+          },
+          "title": "Start date",
+          "type": "string"
+        },
+        "endDate": {
+          "description": "A date/time object containing the instant corresponding to the termination of the time interval (ISO8601 formatted date - YYYY-MM-DDTHH:MM). If the ending date is left off, that means the temporal coverage is ongoing.",
+          "errorMessage": {
+            "formatMinimum": "must be greater than or equal to Start date"
+          },
+          "format": "date-time",
+          "formatMinimum": {
+            "$data": "1/startDate"
+          },
+          "title": "End date",
+          "type": "string"
+        }
+      },
+      "required": [
+        "startDate"
+      ],
+      "title": "TemporalCoverage",
+      "type": "object"
+    }
+  },
+  "properties": {
+    "@context": {
+      "default": "https://schema.org",
+      "description": "Specifies the vocabulary employed for understanding the structured data markup.",
+      "errorMessage": {
+        "pattern": "must match format \"url\""
+      },
+      "maxLength": 2083,
+      "minLength": 1,
+      "pattern": "^(http:\\/\\/www\\.|https:\\/\\/www\\.|http:\\/\\/|https:\\/\\/)?[a-z0-9]+([\\-\\.]{1}[a-z0-9]+)*\\.[a-z]{2,5}(:[0-9]{1,5})?(\\/.*)?$",
+      "title": "@Context",
+      "type": "string"
+    },
+    "@type": {
+      "default": "Dataset",
+      "description": "Submission type can include various forms of content, such as datasets, software source code, digital documents, etc.",
+      "enum": [
+        "Dataset",
+        "Notebook",
+        "Software Source Code"
+      ],
+      "title": "Submission type",
+      "type": "string"
+    },
+    "name": {
+      "description": "A text string with a descriptive name or title for the resource.",
+      "title": "Name or title",
+      "type": "string"
+    },
+    "description": {
+      "description": "A text string containing a description/abstract for the resource.",
+      "title": "Description or abstract",
+      "type": "string"
+    },
+    "url": {
+      "description": "A URL for the landing page that describes the resource and where the content of the resource can be accessed. If there is no landing page, provide the URL of the content.",
+      "errorMessage": {
+        "pattern": "must match format \"url\""
+      },
+      "maxLength": 2083,
+      "minLength": 1,
+      "pattern": "^(http:\\/\\/www\\.|https:\\/\\/www\\.|http:\\/\\/|https:\\/\\/)?[a-z0-9]+([\\-\\.]{1}[a-z0-9]+)*\\.[a-z]{2,5}(:[0-9]{1,5})?(\\/.*)?$",
+      "title": "URL",
+      "type": "string"
+    },
+    "identifier": {
+      "description": "Any kind of identifier for the resource. Identifiers may be DOIs or unique strings assigned by a repository. Multiple identifiers can be entered. Where identifiers can be encoded as URLs, enter URLs here.",
+      "items": {
+        "title": "Identifier",
+        "type": "string"
+      },
+      "title": "Identifiers",
+      "type": "array"
+    },
+    "creator": {
+      "description": "Person or Organization that created the resource.",
+      "items": {
+        "anyOf": [
+          {
+            "properties": {
+              "@type": {
+                "const": "Person",
+                "default": "Person",
+                "description": "A person.",
+                "enum": [
+                  "Person"
+                ],
+                "title": "@Type",
+                "type": "string"
+              },
+              "name": {
+                "description": "A string containing the full name of the person. Personal name format: Family Name, Given Name.",
+                "title": "Name",
+                "type": "string"
+              },
+              "email": {
+                "description": "A string containing an email address for the creator.",
+                "format": "email",
+                "title": "Email",
+                "type": "string"
+              },
+              "identifier": {
+                "description": "ORCID identifier for creator.",
+                "errorMessage": {
+                  "pattern": "must match the ORCID pattern. e.g. '0000-0001-2345-6789'"
+                },
+                "options": {
+                  "placeholder": "e.g. '0000-0001-2345-6789'"
+                },
+                "pattern": "\\b\\d{4}-\\d{4}-\\d{4}-\\d{3}[0-9X]\\b",
+                "title": "Identifier",
+                "type": "string"
+              },
+              "affiliation": {
+                "properties": {
+                  "@type": {
+                    "const": "Organization",
+                    "default": "Organization",
+                    "enum": [
+                      "Organization"
+                    ],
+                    "title": "@Type",
+                    "type": "string"
+                  },
+                  "name": {
+                    "description": "Name of the organization the creator is affiliated with.",
+                    "title": "Name",
+                    "type": "string"
+                  },
+                  "url": {
+                    "description": "A URL to the homepage for the organization.",
+                    "errorMessage": {
+                      "pattern": "must match format \"url\""
+                    },
+                    "maxLength": 2083,
+                    "minLength": 1,
+                    "pattern": "^(http:\\/\\/www\\.|https:\\/\\/www\\.|http:\\/\\/|https:\\/\\/)?[a-z0-9]+([\\-\\.]{1}[a-z0-9]+)*\\.[a-z]{2,5}(:[0-9]{1,5})?(\\/.*)?$",
+                    "title": "URL",
+                    "type": "string"
+                  },
+                  "address": {
+                    "description": "Full address for the organization - e.g., \u201c8200 Old Main Hill, Logan, UT 84322-8200\u201d.",
+                    "title": "Address",
+                    "type": "string"
+                  }
+                },
+                "required": [
+                  "name"
+                ],
+                "title": "Affiliation",
+                "type": "object",
+                "description": "The affiliation of the creator with the organization."
+              }
+            },
+            "required": [
+              "name"
+            ],
+            "title": "Creator",
+            "type": "object"
+          },
+          {
+            "properties": {
+              "@type": {
+                "const": "Organization",
+                "default": "Organization",
+                "enum": [
+                  "Organization"
+                ],
+                "title": "@Type",
+                "type": "string"
+              },
+              "name": {
+                "description": "Name of the provider organization or repository.",
+                "title": "Name",
+                "type": "string"
+              },
+              "url": {
+                "description": "A URL to the homepage for the organization.",
+                "errorMessage": {
+                  "pattern": "must match format \"url\""
+                },
+                "maxLength": 2083,
+                "minLength": 1,
+                "pattern": "^(http:\\/\\/www\\.|https:\\/\\/www\\.|http:\\/\\/|https:\\/\\/)?[a-z0-9]+([\\-\\.]{1}[a-z0-9]+)*\\.[a-z]{2,5}(:[0-9]{1,5})?(\\/.*)?$",
+                "title": "URL",
+                "type": "string"
+              },
+              "address": {
+                "description": "Full address for the organization - e.g., \u201c8200 Old Main Hill, Logan, UT 84322-8200\u201d.",
+                "title": "Address",
+                "type": "string"
+              }
+            },
+            "required": [
+              "name"
+            ],
+            "title": "Organization",
+            "type": "object"
+          }
+        ]
+      },
+      "title": "Creator",
+      "type": "array"
+    },
+    "dateCreated": {
+      "description": "The date on which the resource was created.",
+      "format": "date-time",
+      "title": "Date created",
+      "type": "string"
+    },
+    "keywords": {
+      "description": "Keywords or tags used to describe the dataset, delimited by commas.",
+      "items": {
+        "type": "string"
+      },
+      "minItems": 1,
+      "title": "Keywords",
+      "type": "array"
+    },
+    "license": {
+      "properties": {
+        "@type": {
+          "default": "CreativeWork",
+          "description": "Submission type can include various forms of content, such as datasets, software source code, digital documents, etc.",
+          "title": "@Type",
+          "type": "string"
+        },
+        "name": {
+          "description": "A text string indicating the name of the license under which the resource is shared.",
           "title": "Name",
           "type": "string"
         },
+        "url": {
+          "description": "A URL for a web page that describes the license.",
+          "errorMessage": {
+            "pattern": "must match format \"url\""
+          },
+          "maxLength": 2083,
+          "minLength": 1,
+          "pattern": "^(http:\\/\\/www\\.|https:\\/\\/www\\.|http:\\/\\/|https:\\/\\/)?[a-z0-9]+([\\-\\.]{1}[a-z0-9]+)*\\.[a-z]{2,5}(:[0-9]{1,5})?(\\/.*)?$",
+          "title": "URL",
+          "type": "string"
+        },
         "description": {
-          "default": "The resource has been replaced by a newer version, or the resource is no longer considered applicable",
-          "description": "The description of the item being defined.",
-          "readOnly": true,
+          "description": "A text string describing the license or containing the text of the license itself.",
           "title": "Description",
           "type": "string"
         }
       },
-      "title": "Obsolete",
-      "type": "object"
-    },
-    "Organization": {
+      "required": [
+        "name"
+      ],
+      "title": "License",
+      "type": "object",
+      "description": "A license document that applies to the resource."
+    },
+    "provider": {
+      "anyOf": [
+        {
+          "properties": {
+            "@type": {
+              "const": "Organization",
+              "default": "Organization",
+              "enum": [
+                "Organization"
+              ],
+              "title": "@Type",
+              "type": "string"
+            },
+            "name": {
+              "description": "Name of the provider organization or repository.",
+              "title": "Name",
+              "type": "string"
+            },
+            "url": {
+              "description": "A URL to the homepage for the organization.",
+              "errorMessage": {
+                "pattern": "must match format \"url\""
+              },
+              "maxLength": 2083,
+              "minLength": 1,
+              "pattern": "^(http:\\/\\/www\\.|https:\\/\\/www\\.|http:\\/\\/|https:\\/\\/)?[a-z0-9]+([\\-\\.]{1}[a-z0-9]+)*\\.[a-z]{2,5}(:[0-9]{1,5})?(\\/.*)?$",
+              "title": "URL",
+              "type": "string"
+            },
+            "address": {
+              "description": "Full address for the organization - e.g., \u201c8200 Old Main Hill, Logan, UT 84322-8200\u201d.",
+              "title": "Address",
+              "type": "string"
+            }
+          },
+          "required": [
+            "name"
+          ],
+          "title": "Organization",
+          "type": "object"
+        },
+        {
+          "properties": {
+            "@type": {
+              "const": "Person",
+              "default": "Person",
+              "description": "A person.",
+              "enum": [
+                "Person"
+              ],
+              "title": "@Type",
+              "type": "string"
+            },
+            "name": {
+              "description": "A string containing the full name of the person. Personal name format: Family Name, Given Name.",
+              "title": "Name",
+              "type": "string"
+            },
+            "email": {
+              "description": "A string containing an email address for the provider.",
+              "format": "email",
+              "title": "Email",
+              "type": "string"
+            },
+            "identifier": {
+              "description": "ORCID identifier for the person.",
+              "errorMessage": {
+                "pattern": "must match the ORCID pattern. e.g. '0000-0001-2345-6789'"
+              },
+              "options": {
+                "placeholder": "e.g. '0000-0001-2345-6789'"
+              },
+              "pattern": "\\b\\d{4}-\\d{4}-\\d{4}-\\d{3}[0-9X]\\b",
+              "title": "Identifier",
+              "type": "string"
+            },
+            "affiliation": {
+              "properties": {
+                "@type": {
+                  "const": "Organization",
+                  "default": "Organization",
+                  "enum": [
+                    "Organization"
+                  ],
+                  "title": "@Type",
+                  "type": "string"
+                },
+                "name": {
+                  "description": "Name of the organization the creator is affiliated with.",
+                  "title": "Name",
+                  "type": "string"
+                },
+                "url": {
+                  "description": "A URL to the homepage for the organization.",
+                  "errorMessage": {
+                    "pattern": "must match format \"url\""
+                  },
+                  "maxLength": 2083,
+                  "minLength": 1,
+                  "pattern": "^(http:\\/\\/www\\.|https:\\/\\/www\\.|http:\\/\\/|https:\\/\\/)?[a-z0-9]+([\\-\\.]{1}[a-z0-9]+)*\\.[a-z]{2,5}(:[0-9]{1,5})?(\\/.*)?$",
+                  "title": "URL",
+                  "type": "string"
+                },
+                "address": {
+                  "description": "Full address for the organization - e.g., \u201c8200 Old Main Hill, Logan, UT 84322-8200\u201d.",
+                  "title": "Address",
+                  "type": "string"
+                }
+              },
+              "required": [
+                "name"
+              ],
+              "title": "Affiliation",
+              "type": "object",
+              "description": "The affiliation of the creator with the organization."
+            }
+          },
+          "required": [
+            "name"
+          ],
+          "title": "Provider",
+          "type": "object"
+        }
+      ],
+      "description": "The repository, service provider, organization, person, or service performer that provides access to the resource.",
+      "title": "Provider"
+    },
+    "publisher": {
       "properties": {
         "@type": {
           "const": "Organization",
           "default": "Organization",
+          "enum": [
+            "Organization"
+          ],
           "title": "@Type",
           "type": "string"
         },
         "name": {
-          "description": "Name of the provider organization or repository.",
+          "description": "Name of the publishing organization.",
           "title": "Name",
           "type": "string"
         },
         "url": {
-          "description": "A URL to the homepage for the organization.",
+          "description": "A URL to the homepage for the publisher organization or repository.",
           "errorMessage": {
             "pattern": "must match format \"url\""
           },
@@ -2110,10 +1760,296 @@
       "required": [
         "name"
       ],
-      "title": "Organization",
-      "type": "object"
-    },
-    "Place": {
+      "title": "Publisher",
+      "type": "object",
+      "description": "Where the resource is permanently published, indicated the repository, service provider, or organization that published the resource - e.g., CUAHSI HydroShare. This may be the same as Provider."
+    },
+    "datePublished": {
+      "description": "Date of first publication for the resource.",
+      "format": "date-time",
+      "title": "Date published",
+      "type": "string"
+    },
+    "subjectOf": {
+      "description": "Link to or citation for a related resource that is about or describes this resource - e.g., a journal paper that describes this resource or a related metadata document describing the resource.",
+      "items": {
+        "properties": {
+          "@type": {
+            "default": "CreativeWork",
+            "description": "Submission type can include various forms of content, such as datasets, software source code, digital documents, etc.",
+            "title": "@Type",
+            "type": "string"
+          },
+          "name": {
+            "description": "Submission's name or title",
+            "title": "Name or title",
+            "type": "string"
+          },
+          "url": {
+            "description": "The URL address that serves as a reference to access additional details related to the record. It is important to note that this type of metadata solely pertains to the record itself and may not necessarily be an integral component of the record, unlike the HasPart metadata.",
+            "errorMessage": {
+              "pattern": "must match format \"url\""
+            },
+            "maxLength": 2083,
+            "minLength": 1,
+            "pattern": "^(http:\\/\\/www\\.|https:\\/\\/www\\.|http:\\/\\/|https:\\/\\/)?[a-z0-9]+([\\-\\.]{1}[a-z0-9]+)*\\.[a-z]{2,5}(:[0-9]{1,5})?(\\/.*)?$",
+            "title": "URL",
+            "type": "string"
+          },
+          "description": {
+            "description": "Information about a related resource that is about or describes this resource - e.g., a related metadata document describing the resource.",
+            "title": "Description",
+            "type": "string"
+          }
+        },
+        "required": [
+          "name"
+        ],
+        "title": "SubjectOf",
+        "type": "object"
+      },
+      "title": "Subject of",
+      "type": "array"
+    },
+    "version": {
+      "description": "A text string indicating the version of the resource.",
+      "title": "Version",
+      "type": "string"
+    },
+    "inLanguage": {
+      "anyOf": [
+        {
+          "description": "",
+          "enum": [
+            "eng",
+            "esp"
+          ],
+          "title": "Language",
+          "type": "string"
+        },
+        {
+          "description": "Please specify another language.",
+          "title": "Other",
+          "type": "string"
+        }
+      ],
+      "description": "The language of the content of the resource.",
+      "title": "Language"
+    },
+    "creativeWorkStatus": {
+      "anyOf": [
+        {
+          "properties": {
+            "@type": {
+              "default": "DefinedTerm",
+              "title": "@Type",
+              "type": "string"
+            },
+            "name": {
+              "default": "Draft",
+              "title": "Name",
+              "type": "string"
+            },
+            "description": {
+              "default": "The resource is in draft state and should not be considered final. Content and metadata may change",
+              "description": "The description of the item being defined.",
+              "readOnly": true,
+              "title": "Description",
+              "type": "string"
+            }
+          },
+          "title": "Draft",
+          "type": "object"
+        },
+        {
+          "properties": {
+            "@type": {
+              "default": "DefinedTerm",
+              "title": "@Type",
+              "type": "string"
+            },
+            "name": {
+              "default": "Incomplete",
+              "title": "Name",
+              "type": "string"
+            },
+            "description": {
+              "default": "Data collection is ongoing or the resource is not completed",
+              "description": "The description of the item being defined.",
+              "readOnly": true,
+              "title": "Description",
+              "type": "string"
+            }
+          },
+          "title": "Incomplete",
+          "type": "object"
+        },
+        {
+          "properties": {
+            "@type": {
+              "default": "DefinedTerm",
+              "title": "@Type",
+              "type": "string"
+            },
+            "name": {
+              "default": "Obsolete",
+              "title": "Name",
+              "type": "string"
+            },
+            "description": {
+              "default": "The resource has been replaced by a newer version, or the resource is no longer considered applicable",
+              "description": "The description of the item being defined.",
+              "readOnly": true,
+              "title": "Description",
+              "type": "string"
+            }
+          },
+          "title": "Obsolete",
+          "type": "object"
+        },
+        {
+          "properties": {
+            "@type": {
+              "default": "DefinedTerm",
+              "title": "@Type",
+              "type": "string"
+            },
+            "name": {
+              "default": "Published",
+              "title": "Name",
+              "type": "string"
+            },
+            "description": {
+              "default": "The resource has been permanently published and should be considered final and complete",
+              "description": "The description of the item being defined.",
+              "readOnly": true,
+              "title": "Description",
+              "type": "string"
+            }
+          },
+          "title": "Published",
+          "type": "object"
+        }
+      ],
+      "description": "The status of this resource in terms of its stage in a lifecycle. Example terms include Incomplete, Draft, Published, and Obsolete.",
+      "title": "Resource status"
+    },
+    "dateModified": {
+      "description": "The date on which the resource was most recently modified or updated.",
+      "format": "date-time",
+      "title": "Date modified",
+      "type": "string"
+    },
+    "funding": {
+      "description": "A Grant or monetary assistance that directly or indirectly provided funding or sponsorship for creation of the resource.",
+      "items": {
+        "properties": {
+          "@type": {
+            "default": "MonetaryGrant",
+            "description": "This metadata represents details about a grant or financial assistance provided to an individual(s) or organization(s) for supporting the work related to the record.",
+            "title": "@Type",
+            "type": "string"
+          },
+          "name": {
+            "description": "A text string indicating the name or title of the grant or financial assistance.",
+            "title": "Name or title",
+            "type": "string"
+          },
+          "description": {
+            "description": "A text string describing the grant or financial assistance.",
+            "title": "Description",
+            "type": "string"
+          },
+          "identifier": {
+            "description": "Grant award number or other identifier.",
+            "title": "Funding identifier",
+            "type": "string"
+          },
+          "funder": {
+            "properties": {
+              "@type": {
+                "const": "Organization",
+                "default": "Organization",
+                "enum": [
+                  "Organization"
+                ],
+                "title": "@Type",
+                "type": "string"
+              },
+              "name": {
+                "description": "Name of the organization.",
+                "title": "Name",
+                "type": "string"
+              },
+              "url": {
+                "description": "A URL to the homepage for the organization.",
+                "errorMessage": {
+                  "pattern": "must match format \"url\""
+                },
+                "maxLength": 2083,
+                "minLength": 1,
+                "pattern": "^(http:\\/\\/www\\.|https:\\/\\/www\\.|http:\\/\\/|https:\\/\\/)?[a-z0-9]+([\\-\\.]{1}[a-z0-9]+)*\\.[a-z]{2,5}(:[0-9]{1,5})?(\\/.*)?$",
+                "title": "URL",
+                "type": "string"
+              },
+              "address": {
+                "description": "Full address for the organization - e.g., \u201c8200 Old Main Hill, Logan, UT 84322-8200\u201d.",
+                "title": "Address",
+                "type": "string"
+              }
+            },
+            "required": [
+              "name"
+            ],
+            "title": "Funding Organization",
+            "type": "object",
+            "description": "The organization that provided the funding or sponsorship."
+          }
+        },
+        "required": [
+          "name"
+        ],
+        "title": "Grant",
+        "type": "object"
+      },
+      "title": "Funding",
+      "type": "array"
+    },
+    "temporalCoverage": {
+      "properties": {
+        "startDate": {
+          "description": "A date/time object containing the instant corresponding to the commencement of the time interval (ISO8601 formatted date - YYYY-MM-DDTHH:MM).",
+          "errorMessage": {
+            "formatMaximum": "must be lesser than or equal to End date"
+          },
+          "format": "date-time",
+          "formatMaximum": {
+            "$data": "1/endDate"
+          },
+          "title": "Start date",
+          "type": "string"
+        },
+        "endDate": {
+          "description": "A date/time object containing the instant corresponding to the termination of the time interval (ISO8601 formatted date - YYYY-MM-DDTHH:MM). If the ending date is left off, that means the temporal coverage is ongoing.",
+          "errorMessage": {
+            "formatMinimum": "must be greater than or equal to Start date"
+          },
+          "format": "date-time",
+          "formatMinimum": {
+            "$data": "1/startDate"
+          },
+          "title": "End date",
+          "type": "string"
+        }
+      },
+      "required": [
+        "startDate"
+      ],
+      "title": "Temporal coverage",
+      "type": "object",
+      "description": "The time period that applies to all of the content within the resource."
+    },
+    "spatialCoverage": {
       "properties": {
         "@type": {
           "default": "Place",
@@ -2245,6 +2181,11 @@
                         "description": "The maximum allowed value for the property.",
                         "title": "Maximum value",
                         "type": "number"
+                      },
+                      "measurementTechnique": {
+                        "description": "A technique or technology used in a measurement.",
+                        "title": "Measurement technique",
+                        "type": "string"
                       }
                     },
                     "required": [
@@ -2297,6 +2238,11 @@
                           "description": "The maximum allowed value for the property.",
                           "title": "Maximum value",
                           "type": "number"
+                        },
+                        "measurementTechnique": {
+                          "description": "A technique or technology used in a measurement.",
+                          "title": "Measurement technique",
+                          "type": "string"
                         }
                       },
                       "required": [
@@ -2331,6 +2277,11 @@
                 "description": "The maximum allowed value for the property.",
                 "title": "Maximum value",
                 "type": "number"
+              },
+              "measurementTechnique": {
+                "description": "A technique or technology used in a measurement.",
+                "title": "Measurement technique",
+                "type": "string"
               }
             },
             "required": [
@@ -2345,912 +2296,149 @@
         }
       },
       "title": "Place",
-      "type": "object"
-    },
-    "PropertyValue": {
-      "properties": {
-        "@type": {
-          "default": "PropertyValue",
-          "description": "A property-value pair.",
-          "title": "@Type",
-          "type": "string"
-        },
-        "propertyID": {
-          "description": "The ID of the property.",
-          "title": "Property ID",
-          "type": "string"
-        },
-        "name": {
-          "description": "The name of the property.",
-          "title": "Name",
-          "type": "string"
-        },
-        "value": {
-          "anyOf": [
-            {
-              "type": "string"
-            },
-            {
+      "type": "object",
+      "description": "The spatialCoverage of a CreativeWork indicates the place(s) which are the focus of the content. It is a sub property of contentLocation intended primarily for more technical and detailed materials. For example with a Dataset, it indicates areas that the dataset describes: a dataset of New York weather would have spatialCoverage which was the place: the state of New York."
+    },
+    "hasPart": {
+      "description": "Link to or citation for a related resource that is part of this resource.",
+      "items": {
+        "properties": {
+          "@type": {
+            "default": "CreativeWork",
+            "description": "Submission type can include various forms of content, such as datasets, software source code, digital documents, etc.",
+            "title": "@Type",
+            "type": "string"
+          },
+          "name": {
+            "description": "Submission's name or title",
+            "title": "Name or title",
+            "type": "string"
+          },
+          "url": {
+            "description": "The URL address to the data resource.",
+            "errorMessage": {
+              "pattern": "must match format \"url\""
+            },
+            "maxLength": 2083,
+            "minLength": 1,
+            "pattern": "^(http:\\/\\/www\\.|https:\\/\\/www\\.|http:\\/\\/|https:\\/\\/)?[a-z0-9]+([\\-\\.]{1}[a-z0-9]+)*\\.[a-z]{2,5}(:[0-9]{1,5})?(\\/.*)?$",
+            "title": "URL",
+            "type": "string"
+          },
+          "description": {
+            "description": "Information about a related resource that is part of this resource.",
+            "title": "Description",
+            "type": "string"
+          }
+        },
+        "required": [
+          "name"
+        ],
+        "title": "HasPart",
+        "type": "object"
+      },
+      "title": "Has part",
+      "type": "array"
+    },
+    "isPartOf": {
+      "description": "Link to or citation for a related resource that this resource is a part of - e.g., a related collection.",
+      "items": {
+        "properties": {
+          "@type": {
+            "default": "CreativeWork",
+            "description": "Submission type can include various forms of content, such as datasets, software source code, digital documents, etc.",
+            "title": "@Type",
+            "type": "string"
+          },
+          "name": {
+            "description": "Submission's name or title",
+            "title": "Name or title",
+            "type": "string"
+          },
+          "url": {
+            "description": "The URL address to the data resource.",
+            "errorMessage": {
+              "pattern": "must match format \"url\""
+            },
+            "maxLength": 2083,
+            "minLength": 1,
+            "pattern": "^(http:\\/\\/www\\.|https:\\/\\/www\\.|http:\\/\\/|https:\\/\\/)?[a-z0-9]+([\\-\\.]{1}[a-z0-9]+)*\\.[a-z]{2,5}(:[0-9]{1,5})?(\\/.*)?$",
+            "title": "URL",
+            "type": "string"
+          },
+          "description": {
+            "description": "Information about a related resource that this resource is a part of - e.g., a related collection.",
+            "title": "Description",
+            "type": "string"
+          }
+        },
+        "required": [
+          "name"
+        ],
+        "title": "IsPartOf",
+        "type": "object"
+      },
+      "title": "Is part of",
+      "type": "array"
+    },
+    "associatedMedia": {
+      "description": "A media object that encodes this CreativeWork. This property is a synonym for encoding.",
+      "items": {
+        "properties": {
+          "@type": {
+            "default": "MediaObject",
+            "description": "An item that encodes the record.",
+            "title": "@Type",
+            "type": "string"
+          },
+          "contentUrl": {
+            "description": "The direct URL link to access or download the actual content of the media object.",
+            "errorMessage": {
+              "pattern": "must match format \"url\""
+            },
+            "maxLength": 2083,
+            "minLength": 1,
+            "pattern": "^(http:\\/\\/www\\.|https:\\/\\/www\\.|http:\\/\\/|https:\\/\\/)?[a-z0-9]+([\\-\\.]{1}[a-z0-9]+)*\\.[a-z]{2,5}(:[0-9]{1,5})?(\\/.*)?$",
+            "title": "Content URL",
+            "type": "string"
+          },
+          "encodingFormat": {
+            "description": "Represents the specific file format in which the media is encoded.",
+            "title": "Encoding format",
+            "type": "string"
+          },
+          "contentSize": {
+            "description": "Represents the file size, expressed in bytes, kilobytes, megabytes, or another unit of measurement.",
+            "title": "Content size",
+            "type": "string"
+          },
+          "name": {
+            "description": "The name of the media object (file).",
+            "title": "Name",
+            "type": "string"
+          },
+          "sha256": {
+            "description": "The SHA-256 hash of the media object.",
+            "title": "SHA-256",
+            "type": "string"
+          },
+          "isPartOf": {
+            "description": "Link to or citation for a related metadata document that this media object is a part of",
+            "items": {
               "properties": {
                 "@type": {
-                  "default": "PropertyValue",
-                  "description": "A property-value pair.",
-                  "title": "@Type",
-                  "type": "string"
-                },
-                "propertyID": {
-                  "description": "The ID of the property.",
-                  "title": "Property ID",
-                  "type": "string"
-                },
-                "name": {
-                  "description": "The name of the property.",
-                  "title": "Name",
-                  "type": "string"
-                },
-                "value": {
-                  "description": "The value of the property.",
-                  "title": "Value",
-                  "type": "string"
-                },
-                "unitCode": {
-                  "description": "The unit of measurement for the value.",
-                  "title": "Measurement unit",
-                  "type": "string"
-                },
-                "description": {
-                  "description": "A description of the property.",
-                  "title": "Description",
-                  "type": "string"
-                },
-                "minValue": {
-                  "description": "The minimum allowed value for the property.",
-                  "title": "Minimum value",
-                  "type": "number"
-                },
-                "maxValue": {
-                  "description": "The maximum allowed value for the property.",
-                  "title": "Maximum value",
-                  "type": "number"
-                }
-              },
-              "required": [
-                "name",
-                "value"
-              ],
-              "title": "Property Value",
-              "type": "object"
-            },
-            {
-              "items": {
-                "properties": {
-                  "@type": {
-                    "default": "PropertyValue",
-                    "description": "A property-value pair.",
-                    "title": "@Type",
-                    "type": "string"
-                  },
-                  "propertyID": {
-                    "description": "The ID of the property.",
-                    "title": "Property ID",
-                    "type": "string"
-                  },
-                  "name": {
-                    "description": "The name of the property.",
-                    "title": "Name",
-                    "type": "string"
-                  },
-                  "value": {
-                    "description": "The value of the property.",
-                    "title": "Value",
-                    "type": "string"
-                  },
-                  "unitCode": {
-                    "description": "The unit of measurement for the value.",
-                    "title": "Measurement unit",
-                    "type": "string"
-                  },
-                  "description": {
-                    "description": "A description of the property.",
-                    "title": "Description",
-                    "type": "string"
-                  },
-                  "minValue": {
-                    "description": "The minimum allowed value for the property.",
-                    "title": "Minimum value",
-                    "type": "number"
-                  },
-                  "maxValue": {
-                    "description": "The maximum allowed value for the property.",
-                    "title": "Maximum value",
-                    "type": "number"
-                  }
-                },
-                "required": [
-                  "name",
-                  "value"
-                ],
-                "title": "Property Value",
-                "type": "object"
-              },
-              "type": "array"
-            }
-          ],
-          "description": "The value of the property.",
-          "title": "Value"
-        },
-        "unitCode": {
-          "description": "The unit of measurement for the value.",
-          "title": "Measurement unit",
-          "type": "string"
-        },
-        "description": {
-          "description": "A description of the property.",
-          "title": "Description",
-          "type": "string"
-        },
-        "minValue": {
-          "description": "The minimum allowed value for the property.",
-          "title": "Minimum value",
-          "type": "number"
-        },
-        "maxValue": {
-          "description": "The maximum allowed value for the property.",
-          "title": "Maximum value",
-          "type": "number"
-        }
-      },
-      "required": [
-        "name",
-        "value"
-      ],
-      "title": "Property Value",
-      "type": "object"
-    },
-    "PropertyValueBase": {
-      "properties": {
-        "@type": {
-          "default": "PropertyValue",
-          "description": "A property-value pair.",
-          "title": "@Type",
-          "type": "string"
-        },
-        "propertyID": {
-          "description": "The ID of the property.",
-          "title": "Property ID",
-          "type": "string"
-        },
-        "name": {
-          "description": "The name of the property.",
-          "title": "Name",
-          "type": "string"
-        },
-        "value": {
-          "description": "The value of the property.",
-          "title": "Value",
-          "type": "string"
-        },
-        "unitCode": {
-          "description": "The unit of measurement for the value.",
-          "title": "Measurement unit",
-          "type": "string"
-        },
-        "description": {
-          "description": "A description of the property.",
-          "title": "Description",
-          "type": "string"
-        },
-        "minValue": {
-          "description": "The minimum allowed value for the property.",
-          "title": "Minimum value",
-          "type": "number"
-        },
-        "maxValue": {
-          "description": "The maximum allowed value for the property.",
-          "title": "Maximum value",
-          "type": "number"
-        }
-      },
-      "required": [
-        "name",
-        "value"
-      ],
-      "title": "Property Value",
-      "type": "object"
-    },
-    "Provider": {
-      "properties": {
-        "@type": {
-          "const": "Person",
-          "default": "Person",
-          "description": "A person.",
-          "title": "@Type",
-          "type": "string"
-        },
-        "name": {
-          "description": "A string containing the full name of the person. Personal name format: Family Name, Given Name.",
-          "title": "Name",
-          "type": "string"
-        },
-        "email": {
-          "description": "A string containing an email address for the provider.",
-          "format": "email",
-          "title": "Email",
-          "type": "string"
-        },
-        "identifier": {
-          "description": "ORCID identifier for the person.",
-          "errorMessage": {
-            "pattern": "must match the ORCID pattern. e.g. '0000-0001-2345-6789'"
-          },
-          "options": {
-            "placeholder": "e.g. '0000-0001-2345-6789'"
-          },
-          "pattern": "\\b\\d{4}-\\d{4}-\\d{4}-\\d{3}[0-9X]\\b",
-          "title": "Identifier",
-          "type": "string"
-        },
-        "affiliation": {
-          "properties": {
-            "@type": {
-              "const": "Organization",
-              "default": "Organization",
-              "title": "@Type",
-              "type": "string"
-            },
-            "name": {
-              "description": "Name of the organization the creator is affiliated with.",
-              "title": "Name",
-              "type": "string"
-            },
-            "url": {
-              "description": "A URL to the homepage for the organization.",
-              "errorMessage": {
-                "pattern": "must match format \"url\""
-              },
-              "maxLength": 2083,
-              "minLength": 1,
-              "pattern": "^(http:\\/\\/www\\.|https:\\/\\/www\\.|http:\\/\\/|https:\\/\\/)?[a-z0-9]+([\\-\\.]{1}[a-z0-9]+)*\\.[a-z]{2,5}(:[0-9]{1,5})?(\\/.*)?$",
-              "title": "URL",
-              "type": "string"
-            },
-            "address": {
-              "description": "Full address for the organization - e.g., \u201c8200 Old Main Hill, Logan, UT 84322-8200\u201d.",
-              "title": "Address",
-              "type": "string"
-            }
-          },
-          "required": [
-            "name"
-          ],
-          "title": "Affiliation",
-          "type": "object",
-          "description": "The affiliation of the creator with the organization."
-        }
-      },
-      "required": [
-        "name"
-<<<<<<< HEAD
-      ],
-      "title": "Provider",
-      "type": "object"
-=======
-      ]
-    },
-    "TemporalCoverage": {
-      "title": "TemporalCoverage",
-      "type": "object",
-      "properties": {
-        "startDate": {
-          "title": "Start date",
-          "description": "A date/time object containing the instant corresponding to the commencement of the time interval (ISO8601 formatted date - YYYY-MM-DDTHH:MM).",
-          "formatMaximum": {
-            "$data": "1/endDate"
-          },
-          "errorMessage": {
-            "formatMaximum": "must be lesser than or equal to End date"
-          },
-          "type": "string",
-          "format": "date-time"
-        },
-        "endDate": {
-          "title": "End date",
-          "description": "A date/time object containing the instant corresponding to the termination of the time interval (ISO8601 formatted date - YYYY-MM-DDTHH:MM). If the ending date is left off, that means the temporal coverage is ongoing.",
-          "formatMinimum": {
-            "$data": "1/startDate"
-          },
-          "errorMessage": {
-            "formatMinimum": "must be greater than or equal to Start date"
-          },
-          "type": "string",
-          "format": "date-time"
-        }
-      },
-      "required": [
-        "startDate"
-      ]
->>>>>>> 2f240fc6
-    },
-    "Published": {
-      "properties": {
-        "@type": {
-          "default": "DefinedTerm",
-          "title": "@Type",
-          "type": "string"
-        },
-        "name": {
-          "default": "Published",
-          "title": "Name",
-          "type": "string"
-        },
-        "description": {
-          "default": "The resource has been permanently published and should be considered final and complete",
-          "description": "The description of the item being defined.",
-          "readOnly": true,
-          "title": "Description",
-          "type": "string"
-        }
-      },
-      "title": "Published",
-      "type": "object"
-    },
-    "PublisherOrganization": {
-      "properties": {
-        "@type": {
-          "const": "Organization",
-          "default": "Organization",
-          "title": "@Type",
-          "type": "string"
-        },
-        "name": {
-          "description": "Name of the publishing organization.",
-          "title": "Name",
-          "type": "string"
-        },
-        "url": {
-          "description": "A URL to the homepage for the publisher organization or repository.",
-          "errorMessage": {
-            "pattern": "must match format \"url\""
-          },
-          "maxLength": 2083,
-          "minLength": 1,
-          "pattern": "^(http:\\/\\/www\\.|https:\\/\\/www\\.|http:\\/\\/|https:\\/\\/)?[a-z0-9]+([\\-\\.]{1}[a-z0-9]+)*\\.[a-z]{2,5}(:[0-9]{1,5})?(\\/.*)?$",
-          "title": "URL",
-          "type": "string"
-        },
-        "address": {
-          "description": "Full address for the organization - e.g., \u201c8200 Old Main Hill, Logan, UT 84322-8200\u201d.",
-          "title": "Address",
-          "type": "string"
-        }
-      },
-      "required": [
-        "name"
-      ],
-      "title": "PublisherOrganization",
-      "type": "object"
-    },
-    "SubjectOf": {
-      "properties": {
-        "@type": {
-          "default": "CreativeWork",
-          "description": "Submission type can include various forms of content, such as datasets, software source code, digital documents, etc.",
-          "title": "@Type",
-          "type": "string"
-        },
-        "name": {
-          "description": "Submission's name or title",
-          "title": "Name or title",
-          "type": "string"
-        },
-        "url": {
-          "description": "The URL address that serves as a reference to access additional details related to the record. It is important to note that this type of metadata solely pertains to the record itself and may not necessarily be an integral component of the record, unlike the HasPart metadata.",
-          "errorMessage": {
-            "pattern": "must match format \"url\""
-          },
-          "maxLength": 2083,
-          "minLength": 1,
-          "pattern": "^(http:\\/\\/www\\.|https:\\/\\/www\\.|http:\\/\\/|https:\\/\\/)?[a-z0-9]+([\\-\\.]{1}[a-z0-9]+)*\\.[a-z]{2,5}(:[0-9]{1,5})?(\\/.*)?$",
-          "title": "URL",
-          "type": "string"
-        },
-        "description": {
-          "description": "Information about a related resource that is about or describes this resource - e.g., a related metadata document describing the resource.",
-          "title": "Description",
-          "type": "string"
-<<<<<<< HEAD
-=======
-        },
-        "minValue": {
-          "title": "Minimum value",
-          "description": "The minimum allowed value for the property.",
-          "type": "number"
-        },
-        "maxValue": {
-          "title": "Maximum value",
-          "description": "The maximum allowed value for the property.",
-          "type": "number"
-        },
-        "measurementTechnique": {
-          "title": "Measurement technique",
-          "description": "A technique or technology used in a measurement.",
-          "type": "string"
->>>>>>> 2f240fc6
-        }
-      },
-      "required": [
-        "name"
-      ],
-      "title": "SubjectOf",
-      "type": "object"
-    },
-    "TemporalCoverage": {
-      "properties": {
-        "startDate": {
-          "description": "A date/time object containing the instant corresponding to the commencement of the time interval (ISO8601 formatted date - YYYY-MM-DDTHH:MM).",
-          "format": "date-time",
-          "title": "Start date",
-          "type": "string"
-        },
-        "endDate": {
-          "description": "A date/time object containing the instant corresponding to the termination of the time interval (ISO8601 formatted date - YYYY-MM-DDTHH:MM). If the ending date is left off, that means the temporal coverage is ongoing.",
-          "format": "date-time",
-          "title": "End date",
-          "type": "string"
-<<<<<<< HEAD
-        }
-      },
-      "required": [
-        "startDate"
-      ],
-      "title": "TemporalCoverage",
-      "type": "object"
-    }
-  },
-  "properties": {
-    "@context": {
-      "default": "https://schema.org",
-      "description": "Specifies the vocabulary employed for understanding the structured data markup.",
-      "errorMessage": {
-        "pattern": "must match format \"url\""
-      },
-      "maxLength": 2083,
-      "minLength": 1,
-      "pattern": "^(http:\\/\\/www\\.|https:\\/\\/www\\.|http:\\/\\/|https:\\/\\/)?[a-z0-9]+([\\-\\.]{1}[a-z0-9]+)*\\.[a-z]{2,5}(:[0-9]{1,5})?(\\/.*)?$",
-      "title": "@Context",
-      "type": "string"
-    },
-    "@type": {
-      "default": "Dataset",
-      "description": "Submission type can include various forms of content, such as datasets, software source code, digital documents, etc.",
-      "enum": [
-        "Dataset",
-        "Notebook",
-        "Software Source Code"
-      ],
-      "title": "Submission type",
-      "type": "string"
-    },
-    "name": {
-      "description": "A text string with a descriptive name or title for the resource.",
-      "title": "Name or title",
-      "type": "string"
-    },
-    "description": {
-      "description": "A text string containing a description/abstract for the resource.",
-      "title": "Description or abstract",
-      "type": "string"
-    },
-    "url": {
-      "description": "A URL for the landing page that describes the resource and where the content of the resource can be accessed. If there is no landing page, provide the URL of the content.",
-      "errorMessage": {
-        "pattern": "must match format \"url\""
-      },
-      "maxLength": 2083,
-      "minLength": 1,
-      "pattern": "^(http:\\/\\/www\\.|https:\\/\\/www\\.|http:\\/\\/|https:\\/\\/)?[a-z0-9]+([\\-\\.]{1}[a-z0-9]+)*\\.[a-z]{2,5}(:[0-9]{1,5})?(\\/.*)?$",
-      "title": "URL",
-      "type": "string"
-    },
-    "identifier": {
-      "description": "Any kind of identifier for the resource. Identifiers may be DOIs or unique strings assigned by a repository. Multiple identifiers can be entered. Where identifiers can be encoded as URLs, enter URLs here.",
-      "items": {
-        "title": "Identifier",
-        "type": "string"
-      },
-      "title": "Identifiers",
-      "type": "array"
-    },
-    "creator": {
-      "description": "Person or Organization that created the resource.",
-      "items": {
-        "anyOf": [
-          {
-            "properties": {
-              "@type": {
-                "const": "Person",
-                "default": "Person",
-                "description": "A person.",
-                "title": "@Type",
-                "type": "string"
-              },
-              "name": {
-                "description": "A string containing the full name of the person. Personal name format: Family Name, Given Name.",
-                "title": "Name",
-                "type": "string"
-              },
-              "email": {
-                "description": "A string containing an email address for the creator.",
-                "format": "email",
-                "title": "Email",
-                "type": "string"
-              },
-              "identifier": {
-                "description": "ORCID identifier for creator.",
-                "errorMessage": {
-                  "pattern": "must match the ORCID pattern. e.g. '0000-0001-2345-6789'"
-                },
-                "options": {
-                  "placeholder": "e.g. '0000-0001-2345-6789'"
-                },
-                "pattern": "\\b\\d{4}-\\d{4}-\\d{4}-\\d{3}[0-9X]\\b",
-                "title": "Identifier",
-                "type": "string"
-              },
-              "affiliation": {
-                "properties": {
-                  "@type": {
-                    "const": "Organization",
-                    "default": "Organization",
-                    "title": "@Type",
-=======
-        },
-        "value": {
-          "title": "Value",
-          "description": "The value of the property.",
-          "anyOf": [
-            {
-              "type": "string"
-            },
-            {
-              "title": "PropertyValue",
-              "type": "object",
-              "properties": {
-                "@type": {
-                  "title": "@Type",
-                  "description": "A property-value pair.",
-                  "default": "PropertyValue",
-                  "const": "PropertyValue",
-                  "type": "string"
-                },
-                "propertyID": {
-                  "title": "Property ID",
-                  "description": "The ID of the property.",
-                  "type": "string"
-                },
-                "name": {
-                  "title": "Name",
-                  "description": "The name of the property.",
-                  "type": "string"
-                },
-                "value": {
-                  "title": "Value",
-                  "description": "The value of the property.",
-                  "type": "string"
-                },
-                "unitCode": {
-                  "title": "Measurement unit",
-                  "description": "The unit of measurement for the value.",
-                  "type": "string"
-                },
-                "description": {
-                  "title": "Description",
-                  "description": "A description of the property.",
-                  "type": "string"
-                },
-                "minValue": {
-                  "title": "Minimum value",
-                  "description": "The minimum allowed value for the property.",
-                  "type": "number"
-                },
-                "maxValue": {
-                  "title": "Maximum value",
-                  "description": "The maximum allowed value for the property.",
-                  "type": "number"
-                },
-                "measurementTechnique": {
-                  "title": "Measurement technique",
-                  "description": "A technique or technology used in a measurement.",
-                  "type": "string"
-                }
-              },
-              "required": [
-                "name",
-                "value"
-              ]
-            },
-            {
-              "type": "array",
-              "items": {
-                "title": "PropertyValue",
-                "type": "object",
-                "properties": {
-                  "@type": {
-                    "title": "@Type",
-                    "description": "A property-value pair.",
-                    "default": "PropertyValue",
-                    "const": "PropertyValue",
-                    "type": "string"
-                  },
-                  "propertyID": {
-                    "title": "Property ID",
-                    "description": "The ID of the property.",
->>>>>>> 2f240fc6
-                    "type": "string"
-                  },
-                  "name": {
-                    "description": "Name of the organization the creator is affiliated with.",
-                    "title": "Name",
-                    "type": "string"
-                  },
-                  "url": {
-                    "description": "A URL to the homepage for the organization.",
-                    "errorMessage": {
-                      "pattern": "must match format \"url\""
-                    },
-                    "maxLength": 2083,
-                    "minLength": 1,
-                    "pattern": "^(http:\\/\\/www\\.|https:\\/\\/www\\.|http:\\/\\/|https:\\/\\/)?[a-z0-9]+([\\-\\.]{1}[a-z0-9]+)*\\.[a-z]{2,5}(:[0-9]{1,5})?(\\/.*)?$",
-                    "title": "URL",
-                    "type": "string"
-                  },
-                  "address": {
-                    "description": "Full address for the organization - e.g., \u201c8200 Old Main Hill, Logan, UT 84322-8200\u201d.",
-                    "title": "Address",
-                    "type": "string"
-<<<<<<< HEAD
-=======
-                  },
-                  "minValue": {
-                    "title": "Minimum value",
-                    "description": "The minimum allowed value for the property.",
-                    "type": "number"
-                  },
-                  "maxValue": {
-                    "title": "Maximum value",
-                    "description": "The maximum allowed value for the property.",
-                    "type": "number"
-                  },
-                  "measurementTechnique": {
-                    "title": "Measurement technique",
-                    "description": "A technique or technology used in a measurement.",
-                    "type": "string"
->>>>>>> 2f240fc6
-                  }
-                },
-                "required": [
-                  "name"
-                ],
-                "title": "Affiliation",
-                "type": "object",
-                "description": "The affiliation of the creator with the organization."
-              }
-<<<<<<< HEAD
-            },
-            "required": [
-              "name"
-            ],
-            "title": "Creator",
-            "type": "object"
-          },
-          {
-            "properties": {
-              "@type": {
-                "const": "Organization",
-                "default": "Organization",
-                "title": "@Type",
-                "type": "string"
-              },
-              "name": {
-                "description": "Name of the provider organization or repository.",
-                "title": "Name",
-                "type": "string"
-              },
-              "url": {
-                "description": "A URL to the homepage for the organization.",
-                "errorMessage": {
-                  "pattern": "must match format \"url\""
-                },
-                "maxLength": 2083,
-                "minLength": 1,
-                "pattern": "^(http:\\/\\/www\\.|https:\\/\\/www\\.|http:\\/\\/|https:\\/\\/)?[a-z0-9]+([\\-\\.]{1}[a-z0-9]+)*\\.[a-z]{2,5}(:[0-9]{1,5})?(\\/.*)?$",
-                "title": "URL",
-                "type": "string"
-              },
-              "address": {
-                "description": "Full address for the organization - e.g., \u201c8200 Old Main Hill, Logan, UT 84322-8200\u201d.",
-                "title": "Address",
-                "type": "string"
-              }
-            },
-            "required": [
-              "name"
-            ],
-            "title": "Organization",
-            "type": "object"
-          }
-        ]
-=======
-            }
-          ]
-        },
-        "unitCode": {
-          "title": "Measurement unit",
-          "description": "The unit of measurement for the value.",
-          "type": "string"
-        },
-        "description": {
-          "title": "Description",
-          "description": "A description of the property.",
-          "type": "string"
-        },
-        "minValue": {
-          "title": "Minimum value",
-          "description": "The minimum allowed value for the property.",
-          "type": "number"
-        },
-        "maxValue": {
-          "title": "Maximum value",
-          "description": "The maximum allowed value for the property.",
-          "type": "number"
-        },
-        "measurementTechnique": {
-          "title": "Measurement technique",
-          "description": "A technique or technology used in a measurement.",
-          "type": "string"
-        }
->>>>>>> 2f240fc6
-      },
-      "title": "Creator",
-      "type": "array"
-    },
-    "dateCreated": {
-      "description": "The date on which the resource was created.",
-      "format": "date-time",
-      "title": "Date created",
-      "type": "string"
-    },
-    "keywords": {
-      "description": "Keywords or tags used to describe the dataset, delimited by commas.",
-      "items": {
-        "type": "string"
-      },
-      "minItems": 1,
-      "title": "Keywords",
-      "type": "array"
-    },
-    "license": {
-      "properties": {
-        "@type": {
-          "default": "CreativeWork",
-          "description": "Submission type can include various forms of content, such as datasets, software source code, digital documents, etc.",
-          "title": "@Type",
-          "type": "string"
-        },
-        "name": {
-          "description": "A text string indicating the name of the license under which the resource is shared.",
-          "title": "Name",
-          "type": "string"
-        },
-        "url": {
-          "description": "A URL for a web page that describes the license.",
-          "errorMessage": {
-            "pattern": "must match format \"url\""
-          },
-          "maxLength": 2083,
-          "minLength": 1,
-          "pattern": "^(http:\\/\\/www\\.|https:\\/\\/www\\.|http:\\/\\/|https:\\/\\/)?[a-z0-9]+([\\-\\.]{1}[a-z0-9]+)*\\.[a-z]{2,5}(:[0-9]{1,5})?(\\/.*)?$",
-          "title": "URL",
-          "type": "string"
-        },
-        "description": {
-          "description": "A text string describing the license or containing the text of the license itself.",
-          "title": "Description",
-          "type": "string"
-        }
-      },
-      "required": [
-        "name"
-      ],
-      "title": "License",
-      "type": "object",
-      "description": "A license document that applies to the resource."
-    },
-    "provider": {
-      "anyOf": [
-        {
-          "properties": {
-            "@type": {
-              "const": "Organization",
-              "default": "Organization",
-              "title": "@Type",
-              "type": "string"
-            },
-            "name": {
-              "description": "Name of the provider organization or repository.",
-              "title": "Name",
-              "type": "string"
-            },
-            "url": {
-              "description": "A URL to the homepage for the organization.",
-              "errorMessage": {
-                "pattern": "must match format \"url\""
-              },
-              "maxLength": 2083,
-              "minLength": 1,
-              "pattern": "^(http:\\/\\/www\\.|https:\\/\\/www\\.|http:\\/\\/|https:\\/\\/)?[a-z0-9]+([\\-\\.]{1}[a-z0-9]+)*\\.[a-z]{2,5}(:[0-9]{1,5})?(\\/.*)?$",
-              "title": "URL",
-              "type": "string"
-            },
-            "address": {
-              "description": "Full address for the organization - e.g., \u201c8200 Old Main Hill, Logan, UT 84322-8200\u201d.",
-              "title": "Address",
-              "type": "string"
-            }
-          },
-          "required": [
-            "name"
-          ],
-          "title": "Organization",
-          "type": "object"
-        },
-        {
-          "properties": {
-            "@type": {
-              "const": "Person",
-              "default": "Person",
-              "description": "A person.",
-              "title": "@Type",
-              "type": "string"
-            },
-            "name": {
-              "description": "A string containing the full name of the person. Personal name format: Family Name, Given Name.",
-              "title": "Name",
-              "type": "string"
-            },
-            "email": {
-              "description": "A string containing an email address for the provider.",
-              "format": "email",
-              "title": "Email",
-              "type": "string"
-            },
-            "identifier": {
-              "description": "ORCID identifier for the person.",
-              "errorMessage": {
-                "pattern": "must match the ORCID pattern. e.g. '0000-0001-2345-6789'"
-              },
-              "options": {
-                "placeholder": "e.g. '0000-0001-2345-6789'"
-              },
-              "pattern": "\\b\\d{4}-\\d{4}-\\d{4}-\\d{3}[0-9X]\\b",
-              "title": "Identifier",
-              "type": "string"
-            },
-            "affiliation": {
-              "properties": {
-                "@type": {
-                  "const": "Organization",
-                  "default": "Organization",
+                  "default": "CreativeWork",
+                  "description": "Submission type can include various forms of content, such as datasets, software source code, digital documents, etc.",
                   "title": "@Type",
                   "type": "string"
                 },
                 "name": {
-                  "description": "Name of the organization the creator is affiliated with.",
-                  "title": "Name",
+                  "description": "Submission's name or title",
+                  "title": "Name or title",
                   "type": "string"
                 },
                 "url": {
-                  "description": "A URL to the homepage for the organization.",
+                  "description": "The URL address to the related metadata document.",
                   "errorMessage": {
                     "pattern": "must match format \"url\""
                   },
@@ -3260,616 +2448,50 @@
                   "title": "URL",
                   "type": "string"
                 },
-                "address": {
-                  "description": "Full address for the organization - e.g., \u201c8200 Old Main Hill, Logan, UT 84322-8200\u201d.",
-                  "title": "Address",
+                "description": {
+                  "description": "Information about a related metadata document.",
+                  "title": "Description",
                   "type": "string"
                 }
               },
               "required": [
-                "name"
+                "name",
+                "description"
               ],
-              "title": "Affiliation",
-              "type": "object",
-              "description": "The affiliation of the creator with the organization."
-            }
-          },
-          "required": [
-            "name"
-          ],
-          "title": "Provider",
-          "type": "object"
-        }
-      ],
-      "description": "The repository, service provider, organization, person, or service performer that provides access to the resource.",
-      "title": "Provider"
-    },
-    "publisher": {
-      "properties": {
-        "@type": {
-          "const": "Organization",
-          "default": "Organization",
-          "title": "@Type",
-          "type": "string"
-        },
-<<<<<<< HEAD
-        "name": {
-          "description": "Name of the publishing organization.",
-          "title": "Name",
-          "type": "string"
-        },
-        "url": {
-          "description": "A URL to the homepage for the publisher organization or repository.",
-          "errorMessage": {
-            "pattern": "must match format \"url\""
-          },
-          "maxLength": 2083,
-          "minLength": 1,
-          "pattern": "^(http:\\/\\/www\\.|https:\\/\\/www\\.|http:\\/\\/|https:\\/\\/)?[a-z0-9]+([\\-\\.]{1}[a-z0-9]+)*\\.[a-z]{2,5}(:[0-9]{1,5})?(\\/.*)?$",
-          "title": "URL",
-          "type": "string"
-        },
-        "address": {
-          "description": "Full address for the organization - e.g., \u201c8200 Old Main Hill, Logan, UT 84322-8200\u201d.",
-          "title": "Address",
-          "type": "string"
-        }
-      },
-      "required": [
-        "name"
-      ],
-      "title": "Publisher",
-      "type": "object",
-      "description": "Where the resource is permanently published, indicated the repository, service provider, or organization that published the resource - e.g., CUAHSI HydroShare. This may be the same as Provider."
-    },
-    "datePublished": {
-      "description": "Date of first publication for the resource.",
-      "format": "date-time",
-      "title": "Date published",
-      "type": "string"
-    },
-    "subjectOf": {
-      "description": "Link to or citation for a related resource that is about or describes this resource - e.g., a journal paper that describes this resource or a related metadata document describing the resource.",
-      "items": {
-        "properties": {
-          "@type": {
-            "default": "CreativeWork",
-            "description": "Submission type can include various forms of content, such as datasets, software source code, digital documents, etc.",
-            "title": "@Type",
-            "type": "string"
-          },
-          "name": {
-            "description": "Submission's name or title",
-            "title": "Name or title",
-            "type": "string"
-          },
-          "url": {
-            "description": "The URL address that serves as a reference to access additional details related to the record. It is important to note that this type of metadata solely pertains to the record itself and may not necessarily be an integral component of the record, unlike the HasPart metadata.",
-            "errorMessage": {
-              "pattern": "must match format \"url\""
-            },
-            "maxLength": 2083,
-            "minLength": 1,
-            "pattern": "^(http:\\/\\/www\\.|https:\\/\\/www\\.|http:\\/\\/|https:\\/\\/)?[a-z0-9]+([\\-\\.]{1}[a-z0-9]+)*\\.[a-z]{2,5}(:[0-9]{1,5})?(\\/.*)?$",
-            "title": "URL",
-            "type": "string"
-          },
-          "description": {
-            "description": "Information about a related resource that is about or describes this resource - e.g., a related metadata document describing the resource.",
-            "title": "Description",
-            "type": "string"
+              "title": "MediaObjectPartOf",
+              "type": "object"
+            },
+            "title": "Is part of",
+            "type": "array"
           }
         },
         "required": [
+          "contentUrl",
+          "contentSize",
           "name"
         ],
-        "title": "SubjectOf",
+        "title": "MediaObject",
         "type": "object"
       },
-      "title": "Subject of",
+      "title": "Resource content",
       "type": "array"
     },
-    "version": {
-      "description": "A text string indicating the version of the resource.",
-      "title": "Version",
-      "type": "string"
-    },
-    "inLanguage": {
-      "anyOf": [
-        {
-          "description": "",
-          "enum": [
-            "eng",
-            "esp"
-          ],
-          "title": "Language",
-          "type": "string"
-        },
-        {
-          "description": "Please specify another language.",
-          "title": "Other",
-          "type": "string"
-        }
-      ],
-      "description": "The language of the content of the resource.",
-      "title": "Language"
-    },
-    "creativeWorkStatus": {
-      "anyOf": [
-        {
-          "properties": {
-            "@type": {
-              "default": "DefinedTerm",
-              "title": "@Type",
-              "type": "string"
-            },
-            "name": {
-              "default": "Draft",
-              "title": "Name",
-              "type": "string"
-            },
-            "description": {
-              "default": "The resource is in draft state and should not be considered final. Content and metadata may change",
-              "description": "The description of the item being defined.",
-              "readOnly": true,
-              "title": "Description",
-              "type": "string"
-            }
-          },
-          "title": "Draft",
-          "type": "object"
-        },
-        {
-          "properties": {
-            "@type": {
-              "default": "DefinedTerm",
-              "title": "@Type",
-              "type": "string"
-            },
-            "name": {
-              "default": "Incomplete",
-              "title": "Name",
-              "type": "string"
-            },
-            "description": {
-              "default": "Data collection is ongoing or the resource is not completed",
-              "description": "The description of the item being defined.",
-              "readOnly": true,
-              "title": "Description",
-              "type": "string"
-            }
-          },
-          "title": "Incomplete",
-          "type": "object"
-        },
-        {
-          "properties": {
-            "@type": {
-              "default": "DefinedTerm",
-              "title": "@Type",
-              "type": "string"
-            },
-            "name": {
-              "default": "Obsolete",
-              "title": "Name",
-              "type": "string"
-            },
-            "description": {
-              "default": "The resource has been replaced by a newer version, or the resource is no longer considered applicable",
-              "description": "The description of the item being defined.",
-              "readOnly": true,
-              "title": "Description",
-              "type": "string"
-            }
-          },
-          "title": "Obsolete",
-          "type": "object"
-        },
-        {
-          "properties": {
-            "@type": {
-              "default": "DefinedTerm",
-              "title": "@Type",
-              "type": "string"
-            },
-            "name": {
-              "default": "Published",
-              "title": "Name",
-              "type": "string"
-            },
-            "description": {
-              "default": "The resource has been permanently published and should be considered final and complete",
-              "description": "The description of the item being defined.",
-              "readOnly": true,
-              "title": "Description",
-              "type": "string"
-            }
-          },
-          "title": "Published",
-          "type": "object"
-        }
-      ],
-      "description": "The status of this resource in terms of its stage in a lifecycle. Example terms include Incomplete, Draft, Published, and Obsolete.",
-      "title": "Resource status"
-    },
-    "dateModified": {
-      "description": "The date on which the resource was most recently modified or updated.",
-      "format": "date-time",
-      "title": "Date modified",
-      "type": "string"
-    },
-    "funding": {
-      "description": "A Grant or monetary assistance that directly or indirectly provided funding or sponsorship for creation of the resource.",
+    "citation": {
+      "description": "A bibliographic citation for the resource.",
       "items": {
-        "properties": {
-          "@type": {
-            "default": "MonetaryGrant",
-            "description": "This metadata represents details about a grant or financial assistance provided to an individual(s) or organization(s) for supporting the work related to the record.",
-            "title": "@Type",
+        "type": "string"
+      },
+      "title": "Citation",
+      "type": "array"
+    },
+    "variableMeasured": {
+      "description": "Measured variables.",
+      "items": {
+        "anyOf": [
+          {
             "type": "string"
           },
-          "name": {
-            "description": "A text string indicating the name or title of the grant or financial assistance.",
-            "title": "Name or title",
-            "type": "string"
-          },
-          "description": {
-            "description": "A text string describing the grant or financial assistance.",
-            "title": "Description",
-            "type": "string"
-          },
-          "identifier": {
-            "description": "Grant award number or other identifier.",
-            "title": "Funding identifier",
-            "type": "string"
-          },
-          "funder": {
-            "properties": {
-              "@type": {
-                "const": "Organization",
-                "default": "Organization",
-                "title": "@Type",
-=======
-        "additionalProperty": {
-          "title": "Additional properties",
-          "description": "Additional properties of the place.",
-          "default": [],
-          "type": "array",
-          "items": {
-            "title": "PropertyValue",
-            "type": "object",
-            "properties": {
-              "@type": {
-                "title": "@Type",
-                "description": "A property-value pair.",
-                "default": "PropertyValue",
-                "const": "PropertyValue",
-                "type": "string"
-              },
-              "propertyID": {
-                "title": "Property ID",
-                "description": "The ID of the property.",
-                "type": "string"
-              },
-              "name": {
-                "title": "Name",
-                "description": "The name of the property.",
-                "type": "string"
-              },
-              "value": {
-                "title": "Value",
-                "description": "The value of the property.",
-                "anyOf": [
-                  {
-                    "type": "string"
-                  },
-                  {
-                    "title": "PropertyValue",
-                    "type": "object",
-                    "properties": {
-                      "@type": {
-                        "title": "@Type",
-                        "description": "A property-value pair.",
-                        "default": "PropertyValue",
-                        "const": "PropertyValue",
-                        "type": "string"
-                      },
-                      "propertyID": {
-                        "title": "Property ID",
-                        "description": "The ID of the property.",
-                        "type": "string"
-                      },
-                      "name": {
-                        "title": "Name",
-                        "description": "The name of the property.",
-                        "type": "string"
-                      },
-                      "value": {
-                        "title": "Value",
-                        "description": "The value of the property.",
-                        "type": "string"
-                      },
-                      "unitCode": {
-                        "title": "Measurement unit",
-                        "description": "The unit of measurement for the value.",
-                        "type": "string"
-                      },
-                      "description": {
-                        "title": "Description",
-                        "description": "A description of the property.",
-                        "type": "string"
-                      },
-                      "minValue": {
-                        "title": "Minimum value",
-                        "description": "The minimum allowed value for the property.",
-                        "type": "number"
-                      },
-                      "maxValue": {
-                        "title": "Maximum value",
-                        "description": "The maximum allowed value for the property.",
-                        "type": "number"
-                      },
-                      "measurementTechnique": {
-                        "title": "Measurement technique",
-                        "description": "A technique or technology used in a measurement.",
-                        "type": "string"
-                      }
-                    },
-                    "required": [
-                      "name",
-                      "value"
-                    ]
-                  },
-                  {
-                    "type": "array",
-                    "items": {
-                      "title": "PropertyValue",
-                      "type": "object",
-                      "properties": {
-                        "@type": {
-                          "title": "@Type",
-                          "description": "A property-value pair.",
-                          "default": "PropertyValue",
-                          "const": "PropertyValue",
-                          "type": "string"
-                        },
-                        "propertyID": {
-                          "title": "Property ID",
-                          "description": "The ID of the property.",
-                          "type": "string"
-                        },
-                        "name": {
-                          "title": "Name",
-                          "description": "The name of the property.",
-                          "type": "string"
-                        },
-                        "value": {
-                          "title": "Value",
-                          "description": "The value of the property.",
-                          "type": "string"
-                        },
-                        "unitCode": {
-                          "title": "Measurement unit",
-                          "description": "The unit of measurement for the value.",
-                          "type": "string"
-                        },
-                        "description": {
-                          "title": "Description",
-                          "description": "A description of the property.",
-                          "type": "string"
-                        },
-                        "minValue": {
-                          "title": "Minimum value",
-                          "description": "The minimum allowed value for the property.",
-                          "type": "number"
-                        },
-                        "maxValue": {
-                          "title": "Maximum value",
-                          "description": "The maximum allowed value for the property.",
-                          "type": "number"
-                        },
-                        "measurementTechnique": {
-                          "title": "Measurement technique",
-                          "description": "A technique or technology used in a measurement.",
-                          "type": "string"
-                        }
-                      },
-                      "required": [
-                        "name",
-                        "value"
-                      ]
-                    }
-                  }
-                ]
-              },
-              "unitCode": {
-                "title": "Measurement unit",
-                "description": "The unit of measurement for the value.",
->>>>>>> 2f240fc6
-                "type": "string"
-              },
-              "name": {
-                "description": "Name of the organization.",
-                "title": "Name",
-                "type": "string"
-              },
-              "url": {
-                "description": "A URL to the homepage for the organization.",
-                "errorMessage": {
-                  "pattern": "must match format \"url\""
-                },
-                "maxLength": 2083,
-                "minLength": 1,
-                "pattern": "^(http:\\/\\/www\\.|https:\\/\\/www\\.|http:\\/\\/|https:\\/\\/)?[a-z0-9]+([\\-\\.]{1}[a-z0-9]+)*\\.[a-z]{2,5}(:[0-9]{1,5})?(\\/.*)?$",
-                "title": "URL",
-                "type": "string"
-              },
-<<<<<<< HEAD
-              "address": {
-                "description": "Full address for the organization - e.g., \u201c8200 Old Main Hill, Logan, UT 84322-8200\u201d.",
-                "title": "Address",
-=======
-              "maxValue": {
-                "title": "Maximum value",
-                "description": "The maximum allowed value for the property.",
-                "type": "number"
-              },
-              "measurementTechnique": {
-                "title": "Measurement technique",
-                "description": "A technique or technology used in a measurement.",
->>>>>>> 2f240fc6
-                "type": "string"
-              }
-            },
-            "required": [
-              "name"
-            ],
-            "title": "Funding Organization",
-            "type": "object",
-            "description": "The organization that provided the funding or sponsorship."
-          }
-        },
-        "required": [
-          "name"
-        ],
-        "title": "Grant",
-        "type": "object"
-      },
-      "title": "Funding",
-      "type": "array"
-    },
-    "temporalCoverage": {
-      "properties": {
-        "startDate": {
-          "description": "A date/time object containing the instant corresponding to the commencement of the time interval (ISO8601 formatted date - YYYY-MM-DDTHH:MM).",
-          "format": "date-time",
-          "title": "Start date",
-          "type": "string"
-        },
-        "endDate": {
-          "description": "A date/time object containing the instant corresponding to the termination of the time interval (ISO8601 formatted date - YYYY-MM-DDTHH:MM). If the ending date is left off, that means the temporal coverage is ongoing.",
-          "format": "date-time",
-          "title": "End date",
-          "type": "string"
-        }
-      },
-      "required": [
-<<<<<<< HEAD
-        "startDate"
-      ],
-      "title": "Temporal coverage",
-      "type": "object",
-      "description": "The time period that applies to all of the content within the resource."
-=======
-        "name"
-      ]
-    },
-    "MediaObjectPartOf": {
-      "title": "MediaObjectPartOf",
-      "type": "object",
-      "properties": {
-        "@type": {
-          "title": "@Type",
-          "description": "Submission type can include various forms of content, such as datasets, software source code, digital documents, etc.",
-          "default": "CreativeWork",
-          "type": "string"
-        },
-        "name": {
-          "title": "Name or title",
-          "description": "Submission's name or title",
-          "type": "string"
-        },
-        "url": {
-          "title": "URL",
-          "description": "The URL address to the related metadata document.",
-          "minLength": 1,
-          "maxLength": 2083,
-          "type": "string",
-          "pattern": "^(http:\\/\\/www\\.|https:\\/\\/www\\.|http:\\/\\/|https:\\/\\/)?[a-z0-9]+([\\-\\.]{1}[a-z0-9]+)*\\.[a-z]{2,5}(:[0-9]{1,5})?(\\/.*)?$",
-          "errorMessage": {
-            "pattern": "must match format \"url\""
-          }
-        },
-        "description": {
-          "title": "Description",
-          "description": "Information about a related metadata document.",
-          "type": "string"
-        }
-      },
-      "required": [
-        "name"
-      ]
->>>>>>> 2f240fc6
-    },
-    "spatialCoverage": {
-      "properties": {
-        "@type": {
-          "default": "Place",
-          "description": "Represents the focus area of the record's content.",
-          "title": "@Type",
-          "type": "string"
-        },
-        "name": {
-          "description": "Name of the place.",
-          "title": "Name",
-          "type": "string"
-        },
-<<<<<<< HEAD
-        "geo": {
-          "anyOf": [
-            {
-              "properties": {
-                "@type": {
-                  "default": "GeoCoordinates",
-                  "description": "Geographic coordinates that represent a specific location on the Earth's surface. GeoCoordinates typically consists of two components: latitude and longitude.",
-                  "title": "@Type",
-                  "type": "string"
-                },
-                "latitude": {
-                  "description": "Represents the angular distance of a location north or south of the equator, measured in degrees and ranges from -90 to +90 degrees.",
-                  "title": "Latitude",
-                  "type": "number"
-                },
-                "longitude": {
-                  "description": "Represents the angular distance of a location east or west of the Prime Meridian, measured in degrees and ranges from -180 to +180 degrees.",
-                  "title": "Longitude",
-                  "type": "number"
-                }
-              },
-              "required": [
-                "latitude",
-                "longitude"
-              ],
-              "title": "GeoCoordinates",
-              "type": "object"
-            },
-            {
-              "properties": {
-                "@type": {
-                  "default": "GeoShape",
-                  "description": "A structured representation that describes the coordinates of a geographic feature.",
-                  "title": "@Type",
-                  "type": "string"
-                },
-                "box": {
-                  "description": "A box is a rectangular region defined by a pair of coordinates representing the southwest and northeast corners of the box.",
-                  "title": "Box",
-                  "type": "string"
-                }
-              },
-              "required": [
-                "box"
-              ],
-              "title": "GeoShape",
-              "type": "object"
-            }
-          ],
-          "description": "Specifies the geographic coordinates of the place in the form of a point location, line, or area coverage extent.",
-          "title": "Geo"
-        },
-        "additionalProperty": {
-          "description": "Additional properties of the place.",
-          "items": {
+          {
             "properties": {
               "@type": {
                 "default": "PropertyValue",
@@ -3934,6 +2556,11 @@
                         "description": "The maximum allowed value for the property.",
                         "title": "Maximum value",
                         "type": "number"
+                      },
+                      "measurementTechnique": {
+                        "description": "A technique or technology used in a measurement.",
+                        "title": "Measurement technique",
+                        "type": "string"
                       }
                     },
                     "required": [
@@ -3986,6 +2613,11 @@
                           "description": "The maximum allowed value for the property.",
                           "title": "Maximum value",
                           "type": "number"
+                        },
+                        "measurementTechnique": {
+                          "description": "A technique or technology used in a measurement.",
+                          "title": "Measurement technique",
+                          "type": "string"
                         }
                       },
                       "required": [
@@ -4020,6 +2652,11 @@
                 "description": "The maximum allowed value for the property.",
                 "title": "Maximum value",
                 "type": "number"
+              },
+              "measurementTechnique": {
+                "description": "A technique or technology used in a measurement.",
+                "title": "Measurement technique",
+                "type": "string"
               }
             },
             "required": [
@@ -4028,306 +2665,95 @@
             ],
             "title": "Property Value",
             "type": "object"
-          },
-          "title": "Additional properties",
-          "type": "array"
-        }
-      },
-      "title": "Place",
-      "type": "object",
-      "description": "The spatialCoverage of a CreativeWork indicates the place(s) which are the focus of the content. It is a sub property of contentLocation intended primarily for more technical and detailed materials. For example with a Dataset, it indicates areas that the dataset describes: a dataset of New York weather would have spatialCoverage which was the place: the state of New York."
-    },
-    "hasPart": {
-      "description": "Link to or citation for a related resource that is part of this resource.",
+          }
+        ]
+      },
+      "title": "Variables measured",
+      "type": "array"
+    },
+    "additionalProperty": {
+      "description": "Additional properties of the dataset.",
       "items": {
         "properties": {
           "@type": {
-            "default": "CreativeWork",
-            "description": "Submission type can include various forms of content, such as datasets, software source code, digital documents, etc.",
+            "default": "PropertyValue",
+            "description": "A property-value pair.",
             "title": "@Type",
             "type": "string"
           },
+          "propertyID": {
+            "description": "The ID of the property.",
+            "title": "Property ID",
+            "type": "string"
+          },
           "name": {
-            "description": "Submission's name or title",
-            "title": "Name or title",
-            "type": "string"
-          },
-          "url": {
-            "description": "The URL address to the data resource.",
-            "errorMessage": {
-              "pattern": "must match format \"url\""
-            },
-            "maxLength": 2083,
-            "minLength": 1,
-            "pattern": "^(http:\\/\\/www\\.|https:\\/\\/www\\.|http:\\/\\/|https:\\/\\/)?[a-z0-9]+([\\-\\.]{1}[a-z0-9]+)*\\.[a-z]{2,5}(:[0-9]{1,5})?(\\/.*)?$",
-            "title": "URL",
-            "type": "string"
-          },
-          "description": {
-            "description": "Information about a related resource that is part of this resource.",
-            "title": "Description",
-            "type": "string"
-          }
-        },
-        "required": [
-          "name"
-        ],
-        "title": "HasPart",
-        "type": "object"
-      },
-      "title": "Has part",
-      "type": "array"
-    },
-    "isPartOf": {
-      "description": "Link to or citation for a related resource that this resource is a part of - e.g., a related collection.",
-      "items": {
-        "properties": {
-          "@type": {
-            "default": "CreativeWork",
-            "description": "Submission type can include various forms of content, such as datasets, software source code, digital documents, etc.",
-            "title": "@Type",
-            "type": "string"
-          },
-          "name": {
-            "description": "Submission's name or title",
-            "title": "Name or title",
-            "type": "string"
-          },
-          "url": {
-            "description": "The URL address to the data resource.",
-            "errorMessage": {
-              "pattern": "must match format \"url\""
-            },
-            "maxLength": 2083,
-            "minLength": 1,
-            "pattern": "^(http:\\/\\/www\\.|https:\\/\\/www\\.|http:\\/\\/|https:\\/\\/)?[a-z0-9]+([\\-\\.]{1}[a-z0-9]+)*\\.[a-z]{2,5}(:[0-9]{1,5})?(\\/.*)?$",
-            "title": "URL",
-            "type": "string"
-          },
-          "description": {
-            "description": "Information about a related resource that this resource is a part of - e.g., a related collection.",
-            "title": "Description",
-            "type": "string"
-          }
-        },
-        "required": [
-          "name"
-        ],
-        "title": "IsPartOf",
-        "type": "object"
-      },
-      "title": "Is part of",
-      "type": "array"
-    },
-    "associatedMedia": {
-      "description": "A media object that encodes this CreativeWork. This property is a synonym for encoding.",
-      "items": {
-        "properties": {
-          "@type": {
-            "default": "MediaObject",
-            "description": "An item that encodes the record.",
-            "title": "@Type",
-            "type": "string"
-          },
-          "contentUrl": {
-            "description": "The direct URL link to access or download the actual content of the media object.",
-            "errorMessage": {
-              "pattern": "must match format \"url\""
-            },
-            "maxLength": 2083,
-            "minLength": 1,
-            "pattern": "^(http:\\/\\/www\\.|https:\\/\\/www\\.|http:\\/\\/|https:\\/\\/)?[a-z0-9]+([\\-\\.]{1}[a-z0-9]+)*\\.[a-z]{2,5}(:[0-9]{1,5})?(\\/.*)?$",
-            "title": "Content URL",
-            "type": "string"
-          },
-          "encodingFormat": {
-            "description": "Represents the specific file format in which the media is encoded.",
-            "title": "Encoding format",
-            "type": "string"
-          },
-          "contentSize": {
-            "description": "Represents the file size, expressed in bytes, kilobytes, megabytes, or another unit of measurement.",
-            "title": "Content size",
-            "type": "string"
-          },
-          "name": {
-            "description": "The name of the media object (file).",
+            "description": "The name of the property.",
             "title": "Name",
             "type": "string"
           },
-          "additionalProperty": {
-            "description": "Additional properties of the media object.",
-            "items": {
-              "properties": {
-                "@type": {
-                  "default": "PropertyValue",
-                  "description": "A property-value pair.",
-                  "title": "@Type",
-                  "type": "string"
+          "value": {
+            "anyOf": [
+              {
+                "type": "string"
+              },
+              {
+                "properties": {
+                  "@type": {
+                    "default": "PropertyValue",
+                    "description": "A property-value pair.",
+                    "title": "@Type",
+                    "type": "string"
+                  },
+                  "propertyID": {
+                    "description": "The ID of the property.",
+                    "title": "Property ID",
+                    "type": "string"
+                  },
+                  "name": {
+                    "description": "The name of the property.",
+                    "title": "Name",
+                    "type": "string"
+                  },
+                  "value": {
+                    "description": "The value of the property.",
+                    "title": "Value",
+                    "type": "string"
+                  },
+                  "unitCode": {
+                    "description": "The unit of measurement for the value.",
+                    "title": "Measurement unit",
+                    "type": "string"
+                  },
+                  "description": {
+                    "description": "A description of the property.",
+                    "title": "Description",
+                    "type": "string"
+                  },
+                  "minValue": {
+                    "description": "The minimum allowed value for the property.",
+                    "title": "Minimum value",
+                    "type": "number"
+                  },
+                  "maxValue": {
+                    "description": "The maximum allowed value for the property.",
+                    "title": "Maximum value",
+                    "type": "number"
+                  },
+                  "measurementTechnique": {
+                    "description": "A technique or technology used in a measurement.",
+                    "title": "Measurement technique",
+                    "type": "string"
+                  }
                 },
-                "propertyID": {
-                  "description": "The ID of the property.",
-                  "title": "Property ID",
-                  "type": "string"
-                },
-                "name": {
-                  "description": "The name of the property.",
-                  "title": "Name",
-                  "type": "string"
-                },
-                "value": {
-                  "anyOf": [
-                    {
-                      "type": "string"
-                    },
-                    {
-                      "properties": {
-                        "@type": {
-                          "default": "PropertyValue",
-                          "description": "A property-value pair.",
-                          "title": "@Type",
-                          "type": "string"
-                        },
-                        "propertyID": {
-                          "description": "The ID of the property.",
-                          "title": "Property ID",
-                          "type": "string"
-                        },
-                        "name": {
-                          "description": "The name of the property.",
-                          "title": "Name",
-                          "type": "string"
-                        },
-                        "value": {
-                          "description": "The value of the property.",
-                          "title": "Value",
-                          "type": "string"
-                        },
-                        "unitCode": {
-                          "description": "The unit of measurement for the value.",
-                          "title": "Measurement unit",
-                          "type": "string"
-                        },
-                        "description": {
-                          "description": "A description of the property.",
-                          "title": "Description",
-                          "type": "string"
-                        },
-                        "minValue": {
-                          "description": "The minimum allowed value for the property.",
-                          "title": "Minimum value",
-                          "type": "number"
-                        },
-                        "maxValue": {
-                          "description": "The maximum allowed value for the property.",
-                          "title": "Maximum value",
-                          "type": "number"
-                        }
-                      },
-                      "required": [
-                        "name",
-                        "value"
-                      ],
-                      "title": "Property Value",
-                      "type": "object"
-                    },
-                    {
-                      "items": {
-                        "properties": {
-                          "@type": {
-                            "default": "PropertyValue",
-                            "description": "A property-value pair.",
-                            "title": "@Type",
-                            "type": "string"
-                          },
-                          "propertyID": {
-                            "description": "The ID of the property.",
-                            "title": "Property ID",
-                            "type": "string"
-                          },
-                          "name": {
-                            "description": "The name of the property.",
-                            "title": "Name",
-                            "type": "string"
-                          },
-                          "value": {
-                            "description": "The value of the property.",
-                            "title": "Value",
-                            "type": "string"
-                          },
-                          "unitCode": {
-                            "description": "The unit of measurement for the value.",
-                            "title": "Measurement unit",
-                            "type": "string"
-                          },
-                          "description": {
-                            "description": "A description of the property.",
-                            "title": "Description",
-                            "type": "string"
-                          },
-                          "minValue": {
-                            "description": "The minimum allowed value for the property.",
-                            "title": "Minimum value",
-                            "type": "number"
-                          },
-                          "maxValue": {
-                            "description": "The maximum allowed value for the property.",
-                            "title": "Maximum value",
-                            "type": "number"
-                          }
-                        },
-                        "required": [
-                          "name",
-                          "value"
-                        ],
-                        "title": "Property Value",
-                        "type": "object"
-                      },
-                      "type": "array"
-                    }
-                  ],
-                  "description": "The value of the property.",
-                  "title": "Value"
-                },
-                "unitCode": {
-                  "description": "The unit of measurement for the value.",
-                  "title": "Measurement unit",
-                  "type": "string"
-                },
-                "description": {
-                  "description": "A description of the property.",
-                  "title": "Description",
-                  "type": "string"
-                },
-                "minValue": {
-                  "description": "The minimum allowed value for the property.",
-                  "title": "Minimum value",
-                  "type": "number"
-                },
-                "maxValue": {
-                  "description": "The maximum allowed value for the property.",
-                  "title": "Maximum value",
-                  "type": "number"
-                }
-              },
-              "required": [
-                "name",
-                "value"
-              ],
-              "title": "Property Value",
-              "type": "object"
-            },
-            "title": "Additional properties",
-            "type": "array"
-          },
-          "variableMeasured": {
-            "description": "Measured variables.",
-            "items": {
-              "anyOf": [
-                {
-                  "type": "string"
-                },
-                {
+                "required": [
+                  "name",
+                  "value"
+                ],
+                "title": "Property Value",
+                "type": "object"
+              },
+              {
+                "items": {
                   "properties": {
                     "@type": {
                       "default": "PropertyValue",
@@ -4346,118 +2772,9 @@
                       "type": "string"
                     },
                     "value": {
-                      "anyOf": [
-                        {
-                          "type": "string"
-                        },
-                        {
-                          "properties": {
-                            "@type": {
-                              "default": "PropertyValue",
-                              "description": "A property-value pair.",
-                              "title": "@Type",
-                              "type": "string"
-                            },
-                            "propertyID": {
-                              "description": "The ID of the property.",
-                              "title": "Property ID",
-                              "type": "string"
-                            },
-                            "name": {
-                              "description": "The name of the property.",
-                              "title": "Name",
-                              "type": "string"
-                            },
-                            "value": {
-                              "description": "The value of the property.",
-                              "title": "Value",
-                              "type": "string"
-                            },
-                            "unitCode": {
-                              "description": "The unit of measurement for the value.",
-                              "title": "Measurement unit",
-                              "type": "string"
-                            },
-                            "description": {
-                              "description": "A description of the property.",
-                              "title": "Description",
-                              "type": "string"
-                            },
-                            "minValue": {
-                              "description": "The minimum allowed value for the property.",
-                              "title": "Minimum value",
-                              "type": "number"
-                            },
-                            "maxValue": {
-                              "description": "The maximum allowed value for the property.",
-                              "title": "Maximum value",
-                              "type": "number"
-                            }
-                          },
-                          "required": [
-                            "name",
-                            "value"
-                          ],
-                          "title": "Property Value",
-                          "type": "object"
-                        },
-                        {
-                          "items": {
-                            "properties": {
-                              "@type": {
-                                "default": "PropertyValue",
-                                "description": "A property-value pair.",
-                                "title": "@Type",
-                                "type": "string"
-                              },
-                              "propertyID": {
-                                "description": "The ID of the property.",
-                                "title": "Property ID",
-                                "type": "string"
-                              },
-                              "name": {
-                                "description": "The name of the property.",
-                                "title": "Name",
-                                "type": "string"
-                              },
-                              "value": {
-                                "description": "The value of the property.",
-                                "title": "Value",
-                                "type": "string"
-                              },
-                              "unitCode": {
-                                "description": "The unit of measurement for the value.",
-                                "title": "Measurement unit",
-                                "type": "string"
-                              },
-                              "description": {
-                                "description": "A description of the property.",
-                                "title": "Description",
-                                "type": "string"
-                              },
-                              "minValue": {
-                                "description": "The minimum allowed value for the property.",
-                                "title": "Minimum value",
-                                "type": "number"
-                              },
-                              "maxValue": {
-                                "description": "The maximum allowed value for the property.",
-                                "title": "Maximum value",
-                                "type": "number"
-                              }
-                            },
-                            "required": [
-                              "name",
-                              "value"
-                            ],
-                            "title": "Property Value",
-                            "type": "object"
-                          },
-                          "type": "array"
-                        }
-                      ],
                       "description": "The value of the property.",
-                      "title": "Value"
+                      "title": "Value",
+                      "type": "string"
                     },
                     "unitCode": {
                       "description": "The unit of measurement for the value.",
@@ -4478,238 +2795,11 @@
                       "description": "The maximum allowed value for the property.",
                       "title": "Maximum value",
                       "type": "number"
-                    }
-                  },
-                  "required": [
-                    "name",
-                    "value"
-                  ],
-                  "title": "Property Value",
-                  "type": "object"
-                }
-              ]
-            },
-            "title": "Variables measured",
-            "type": "array"
-          },
-          "spatialCoverage": {
-            "properties": {
-              "@type": {
-                "default": "Place",
-                "description": "Represents the focus area of the record's content.",
-                "title": "@Type",
-                "type": "string"
-              },
-              "name": {
-                "description": "Name of the place.",
-                "title": "Name",
-                "type": "string"
-              },
-              "geo": {
-                "anyOf": [
-                  {
-                    "properties": {
-                      "@type": {
-                        "default": "GeoCoordinates",
-                        "description": "Geographic coordinates that represent a specific location on the Earth's surface. GeoCoordinates typically consists of two components: latitude and longitude.",
-                        "title": "@Type",
-                        "type": "string"
-                      },
-                      "latitude": {
-                        "description": "Represents the angular distance of a location north or south of the equator, measured in degrees and ranges from -90 to +90 degrees.",
-                        "title": "Latitude",
-                        "type": "number"
-                      },
-                      "longitude": {
-                        "description": "Represents the angular distance of a location east or west of the Prime Meridian, measured in degrees and ranges from -180 to +180 degrees.",
-                        "title": "Longitude",
-                        "type": "number"
-                      }
                     },
-                    "required": [
-                      "latitude",
-                      "longitude"
-                    ],
-                    "title": "GeoCoordinates",
-                    "type": "object"
-                  },
-                  {
-                    "properties": {
-                      "@type": {
-                        "default": "GeoShape",
-                        "description": "A structured representation that describes the coordinates of a geographic feature.",
-                        "title": "@Type",
-                        "type": "string"
-                      },
-                      "box": {
-                        "description": "A box is a rectangular region defined by a pair of coordinates representing the southwest and northeast corners of the box.",
-                        "title": "Box",
-                        "type": "string"
-                      }
-                    },
-                    "required": [
-                      "box"
-                    ],
-                    "title": "GeoShape",
-                    "type": "object"
-                  }
-                ],
-                "description": "Specifies the geographic coordinates of the place in the form of a point location, line, or area coverage extent.",
-                "title": "Geo"
-              },
-              "additionalProperty": {
-                "description": "Additional properties of the place.",
-                "items": {
-                  "properties": {
-                    "@type": {
-                      "default": "PropertyValue",
-                      "description": "A property-value pair.",
-                      "title": "@Type",
+                    "measurementTechnique": {
+                      "description": "A technique or technology used in a measurement.",
+                      "title": "Measurement technique",
                       "type": "string"
-                    },
-                    "propertyID": {
-                      "description": "The ID of the property.",
-                      "title": "Property ID",
-                      "type": "string"
-                    },
-                    "name": {
-                      "description": "The name of the property.",
-                      "title": "Name",
-                      "type": "string"
-                    },
-                    "value": {
-                      "anyOf": [
-                        {
-                          "type": "string"
-                        },
-                        {
-                          "properties": {
-                            "@type": {
-                              "default": "PropertyValue",
-                              "description": "A property-value pair.",
-                              "title": "@Type",
-                              "type": "string"
-                            },
-                            "propertyID": {
-                              "description": "The ID of the property.",
-                              "title": "Property ID",
-                              "type": "string"
-                            },
-                            "name": {
-                              "description": "The name of the property.",
-                              "title": "Name",
-                              "type": "string"
-                            },
-                            "value": {
-                              "description": "The value of the property.",
-                              "title": "Value",
-                              "type": "string"
-                            },
-                            "unitCode": {
-                              "description": "The unit of measurement for the value.",
-                              "title": "Measurement unit",
-                              "type": "string"
-                            },
-                            "description": {
-                              "description": "A description of the property.",
-                              "title": "Description",
-                              "type": "string"
-                            },
-                            "minValue": {
-                              "description": "The minimum allowed value for the property.",
-                              "title": "Minimum value",
-                              "type": "number"
-                            },
-                            "maxValue": {
-                              "description": "The maximum allowed value for the property.",
-                              "title": "Maximum value",
-                              "type": "number"
-                            }
-                          },
-                          "required": [
-                            "name",
-                            "value"
-                          ],
-                          "title": "Property Value",
-                          "type": "object"
-                        },
-                        {
-                          "items": {
-                            "properties": {
-                              "@type": {
-                                "default": "PropertyValue",
-                                "description": "A property-value pair.",
-                                "title": "@Type",
-                                "type": "string"
-                              },
-                              "propertyID": {
-                                "description": "The ID of the property.",
-                                "title": "Property ID",
-                                "type": "string"
-                              },
-                              "name": {
-                                "description": "The name of the property.",
-                                "title": "Name",
-                                "type": "string"
-                              },
-                              "value": {
-                                "description": "The value of the property.",
-                                "title": "Value",
-                                "type": "string"
-                              },
-                              "unitCode": {
-                                "description": "The unit of measurement for the value.",
-                                "title": "Measurement unit",
-                                "type": "string"
-                              },
-                              "description": {
-                                "description": "A description of the property.",
-                                "title": "Description",
-                                "type": "string"
-                              },
-                              "minValue": {
-                                "description": "The minimum allowed value for the property.",
-                                "title": "Minimum value",
-                                "type": "number"
-                              },
-                              "maxValue": {
-                                "description": "The maximum allowed value for the property.",
-                                "title": "Maximum value",
-                                "type": "number"
-                              }
-                            },
-                            "required": [
-                              "name",
-                              "value"
-                            ],
-                            "title": "Property Value",
-                            "type": "object"
-                          },
-                          "type": "array"
-                        }
-                      ],
-                      "description": "The value of the property.",
-                      "title": "Value"
-                    },
-                    "unitCode": {
-                      "description": "The unit of measurement for the value.",
-                      "title": "Measurement unit",
-                      "type": "string"
-                    },
-                    "description": {
-                      "description": "A description of the property.",
-                      "title": "Description",
-                      "type": "string"
-                    },
-                    "minValue": {
-                      "description": "The minimum allowed value for the property.",
-                      "title": "Minimum value",
-                      "type": "number"
-                    },
-                    "maxValue": {
-                      "description": "The maximum allowed value for the property.",
-                      "title": "Maximum value",
-                      "type": "number"
                     }
                   },
                   "required": [
@@ -4719,183 +2809,87 @@
                   "title": "Property Value",
                   "type": "object"
                 },
-                "title": "Additional properties",
                 "type": "array"
               }
-            },
-            "title": "Spatial coverage",
-            "type": "object",
-            "description": "The spatial coverage of the media object."
-          },
-          "temporalCoverage": {
-            "properties": {
-              "startDate": {
-                "description": "A date/time object containing the instant corresponding to the commencement of the time interval (ISO8601 formatted date - YYYY-MM-DDTHH:MM).",
-                "format": "date-time",
-                "title": "Start date",
-                "type": "string"
-              },
-              "endDate": {
-                "description": "A date/time object containing the instant corresponding to the termination of the time interval (ISO8601 formatted date - YYYY-MM-DDTHH:MM). If the ending date is left off, that means the temporal coverage is ongoing.",
-                "format": "date-time",
-                "title": "End date",
-                "type": "string"
-              }
-            },
-            "required": [
-              "startDate"
             ],
-            "title": "Temporal coverage",
-            "type": "object",
-            "description": "The temporal coverage of the media object."
-          },
-          "sourceOrganization": {
-            "properties": {
-              "@type": {
-                "const": "Organization",
-                "default": "Organization",
-                "title": "@Type",
-                "type": "string"
-              },
-              "name": {
-                "description": "Name of the organization that created the media object.",
-                "title": "Name",
-                "type": "string"
-              },
-              "url": {
-                "description": "A URL to the homepage for the organization.",
-                "errorMessage": {
-                  "pattern": "must match format \"url\""
-                },
-                "maxLength": 2083,
-                "minLength": 1,
-                "pattern": "^(http:\\/\\/www\\.|https:\\/\\/www\\.|http:\\/\\/|https:\\/\\/)?[a-z0-9]+([\\-\\.]{1}[a-z0-9]+)*\\.[a-z]{2,5}(:[0-9]{1,5})?(\\/.*)?$",
-                "title": "URL",
-                "type": "string"
-              },
-              "address": {
-                "description": "Full address for the organization - e.g., \u201c8200 Old Main Hill, Logan, UT 84322-8200\u201d.",
-                "title": "Address",
-                "type": "string"
-              }
-            },
-            "required": [
-              "name"
-            ],
-            "title": "Source organization",
-            "type": "object",
-            "description": "The organization that provided the media object."
+            "description": "The value of the property.",
+            "title": "Value"
+          },
+          "unitCode": {
+            "description": "The unit of measurement for the value.",
+            "title": "Measurement unit",
+            "type": "string"
+          },
+          "description": {
+            "description": "A description of the property.",
+            "title": "Description",
+            "type": "string"
+          },
+          "minValue": {
+            "description": "The minimum allowed value for the property.",
+            "title": "Minimum value",
+            "type": "number"
+          },
+          "maxValue": {
+            "description": "The maximum allowed value for the property.",
+            "title": "Maximum value",
+            "type": "number"
+          },
+          "measurementTechnique": {
+            "description": "A technique or technology used in a measurement.",
+            "title": "Measurement technique",
+            "type": "string"
           }
         },
         "required": [
-          "contentUrl",
-          "encodingFormat",
-          "contentSize",
-          "name"
+          "name",
+          "value"
         ],
-        "title": "MediaObject",
+        "title": "Property Value",
         "type": "object"
       },
-      "title": "Resource content",
+      "title": "Additional properties",
       "type": "array"
     },
-    "citation": {
-      "description": "A bibliographic citation for the resource.",
-      "items": {
-        "type": "string"
-      },
-      "title": "Citation",
-      "type": "array"
-=======
-        "sha256": {
-          "title": "SHA-256",
-          "description": "The SHA-256 hash of the media object.",
-          "type": "string"
-        },
-        "isPartOf": {
-          "title": "Is part of",
-          "description": "Link to or citation for a related metadata document that this media object is a part of",
-          "type": "array",
-          "items": {
-            "title": "MediaObjectPartOf",
-            "type": "object",
-            "properties": {
-              "@type": {
-                "title": "@Type",
-                "description": "Submission type can include various forms of content, such as datasets, software source code, digital documents, etc.",
-                "default": "CreativeWork",
-                "type": "string"
-              },
-              "name": {
-                "title": "Name or title",
-                "description": "Submission's name or title",
-                "type": "string"
-              },
-              "url": {
-                "title": "URL",
-                "description": "The URL address to the related metadata document.",
-                "minLength": 1,
-                "maxLength": 2083,
-                "type": "string",
-                "pattern": "^(http:\\/\\/www\\.|https:\\/\\/www\\.|http:\\/\\/|https:\\/\\/)?[a-z0-9]+([\\-\\.]{1}[a-z0-9]+)*\\.[a-z]{2,5}(:[0-9]{1,5})?(\\/.*)?$",
-                "errorMessage": {
-                  "pattern": "must match format \"url\""
-                }
-              },
-              "description": {
-                "title": "Description",
-                "description": "Information about a related metadata document.",
-                "type": "string"
-              }
-            },
-            "required": [
-              "name"
-            ]
-          }
-        }
-      },
-      "required": [
-        "contentUrl",
-        "contentSize",
-        "name"
-      ]
-    },
-    "SourceOrganization": {
-      "title": "SourceOrganization",
-      "type": "object",
+    "sourceOrganization": {
       "properties": {
         "@type": {
+          "const": "Organization",
+          "default": "Organization",
+          "enum": [
+            "Organization"
+          ],
           "title": "@Type",
-          "default": "Organization",
-          "const": "Organization",
           "type": "string"
         },
         "name": {
+          "description": "Name of the organization that created the data.",
           "title": "Name",
-          "description": "Name of the organization that created the data.",
           "type": "string"
         },
         "url": {
-          "title": "URL",
           "description": "A URL to the homepage for the organization.",
-          "minLength": 1,
-          "maxLength": 2083,
-          "type": "string",
-          "pattern": "^(http:\\/\\/www\\.|https:\\/\\/www\\.|http:\\/\\/|https:\\/\\/)?[a-z0-9]+([\\-\\.]{1}[a-z0-9]+)*\\.[a-z]{2,5}(:[0-9]{1,5})?(\\/.*)?$",
           "errorMessage": {
             "pattern": "must match format \"url\""
-          }
+          },
+          "maxLength": 2083,
+          "minLength": 1,
+          "pattern": "^(http:\\/\\/www\\.|https:\\/\\/www\\.|http:\\/\\/|https:\\/\\/)?[a-z0-9]+([\\-\\.]{1}[a-z0-9]+)*\\.[a-z]{2,5}(:[0-9]{1,5})?(\\/.*)?$",
+          "title": "URL",
+          "type": "string"
         },
         "address": {
+          "description": "Full address for the organization - e.g., \u201c8200 Old Main Hill, Logan, UT 84322-8200\u201d.",
           "title": "Address",
-          "description": "Full address for the organization - e.g., \u201c8200 Old Main Hill, Logan, UT 84322-8200\u201d.",
           "type": "string"
         }
       },
       "required": [
         "name"
-      ]
->>>>>>> 2f240fc6
+      ],
+      "title": "Source organization",
+      "type": "object",
+      "description": "The organization that provided the data for this dataset."
     }
   },
   "required": [
@@ -4908,6 +2902,6 @@
     "license",
     "provider"
   ],
-  "title": "DatasetSchema",
+  "title": "DatasetMetadata",
   "type": "object"
 }