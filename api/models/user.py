from datetime import datetime
from enum import Enum
from typing import List, Optional, TYPE_CHECKING

from beanie import Document, Link, PydanticObjectId
<<<<<<< HEAD

from api.models.schema import HttpUrlStr
=======
from pydantic import HttpUrl, BaseModel
>>>>>>> 2f240fc6

if TYPE_CHECKING:
    # this avoids circular imports
    from api.adapters.utils import RepositoryType


class SubmissionType(str, Enum):
    HYDROSHARE = 'HYDROSHARE'
    S3 = 'S3'
    IGUIDE_FORM = 'IGUIDE_FORM'


class S3Path(BaseModel):
    path: str
    bucket: str
    endpoint_url: HttpUrl = 'https://api.minio.cuahsi.io'

    @property
    def identifier(self):
        endpoint_url = self.endpoint_url.rstrip("/")
        if endpoint_url.endswith("amazonaws.com"):
            identifier = f"{endpoint_url}/{self.path}"
        else:
            identifier = f"{endpoint_url}/{self.bucket}/{self.path}"
        return identifier


class Submission(Document):
    title: str = None
    authors: List[str] = []
    identifier: PydanticObjectId
    submitted: datetime = datetime.utcnow()
<<<<<<< HEAD
    url: HttpUrlStr = None
    repository: Optional[str] = None
    repository_identifier: Optional[str] = None
=======
    url: HttpUrl = None
    repository: Optional[str]
    repository_identifier: Optional[str]
    s3_path: Optional[S3Path]
>>>>>>> 2f240fc6


class User(Document):
    access_token: str
    orcid: str
    preferred_username: Optional[str] = None
    submissions: List[Link[Submission]] = []

    def submission(self, identifier: PydanticObjectId) -> Submission:
        return next(filter(lambda submission: submission.identifier == identifier, self.submissions), None)

    def submission_by_repository(self, repo_type: 'RepositoryType', identifier: str) -> Submission:
        return next(
            filter(
                lambda submission: submission.repository_identifier == identifier
                and submission.repository == repo_type,
                self.submissions,
            ),
            None,
        )<|MERGE_RESOLUTION|>--- conflicted
+++ resolved
@@ -3,12 +3,9 @@
 from typing import List, Optional, TYPE_CHECKING
 
 from beanie import Document, Link, PydanticObjectId
-<<<<<<< HEAD
+from pydantic import BaseModel
 
 from api.models.schema import HttpUrlStr
-=======
-from pydantic import HttpUrl, BaseModel
->>>>>>> 2f240fc6
 
 if TYPE_CHECKING:
     # this avoids circular imports
@@ -24,7 +21,7 @@
 class S3Path(BaseModel):
     path: str
     bucket: str
-    endpoint_url: HttpUrl = 'https://api.minio.cuahsi.io'
+    endpoint_url: HttpUrlStr = 'https://api.minio.cuahsi.io'
 
     @property
     def identifier(self):
@@ -41,16 +38,10 @@
     authors: List[str] = []
     identifier: PydanticObjectId
     submitted: datetime = datetime.utcnow()
-<<<<<<< HEAD
     url: HttpUrlStr = None
     repository: Optional[str] = None
     repository_identifier: Optional[str] = None
-=======
-    url: HttpUrl = None
-    repository: Optional[str]
-    repository_identifier: Optional[str]
-    s3_path: Optional[S3Path]
->>>>>>> 2f240fc6
+    s3_path: Optional[S3Path] = None
 
 
 class User(Document):
