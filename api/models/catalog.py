--- conflicted
+++ resolved
@@ -1,10 +1,9 @@
 import datetime
-<<<<<<< HEAD
-from typing import TypeVar
+from typing import TypeVar, Optional
 
 from beanie import Document
 
-from api.models.user import Submission
+from api.models.user import Submission, S3Path
 from .schema import (
     CoreMetadata,
     GenericDatasetMetadata,
@@ -12,20 +11,13 @@
     HSNetCDFMetadata,
     HSRasterMetadata,
 )
-=======
-from typing import Optional
-
-from beanie import Document
-
-from api.models.user import Submission, S3Path
-from .schema import CoreMetadata, DatasetMetadata
->>>>>>> 9cb8a86f
 
 
 class CoreMetadataDOC(Document, CoreMetadata):
-    # this field is not stored in the database, but is populated from the corresponding submission record
-    # using the type field in the submission record
+    # these fields are not stored in the database, but are populated from the corresponding submission record
     submission_type: str = None
+    repository_identifier: str = None
+    s3_path: Optional[S3Path] = None
 
     class Settings:
         # name is the collection name in database (iguide) where the Metadata Record documents will be stored
@@ -51,9 +43,7 @@
         )
 
 
-<<<<<<< HEAD
 class HSResourceMetadataDOC(CoreMetadataDOC, HSResourceMetadata):
-    repository_identifier: str = None
 
     def as_submission(self) -> Submission:
         submission = super().as_submission()
@@ -63,22 +53,17 @@
 
 
 class GenericDatasetMetadataDOC(CoreMetadataDOC, GenericDatasetMetadata):
-    repository_identifier: str = None
+    pass
 
 
 class NetCDFMetadataDOC(CoreMetadataDOC, HSNetCDFMetadata):
-    repository_identifier: str = None
+    pass
 
 
 class RasterMetadataDOC(CoreMetadataDOC, HSRasterMetadata):
-    repository_identifier: str = None
-
+    pass
 
 # T is a type variable that can be used for type hinting for any schema model that inherits from CoreMetadataDOC
 
-T = TypeVar("T", bound=CoreMetadataDOC)
-=======
-class DatasetMetadataDOC(CoreMetadataDOC, DatasetMetadata):
-    repository_identifier: str = None
-    s3_path: Optional[S3Path] = None
->>>>>>> 9cb8a86f
+
+T = TypeVar("T", bound=CoreMetadataDOC)