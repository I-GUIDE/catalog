import datetime
from typing import Optional

from beanie import Document

from api.models.user import Submission, S3Path
from .schema import CoreMetadata, DatasetMetadata


class CoreMetadataDOC(Document, CoreMetadata):
    # this field is not stored in the database, but is populated from the corresponding submission record
    # using the type field in the submission record
    submission_type: str = None

    class Settings:
        # name is the collection name in database (iguide) where the Metadata Record documents will be stored
        # for all metadata record types (e.g. dataset, geopackage, software etc.)
        name = "catalog"
        is_root = True
        bson_encoders = {
            datetime.date: lambda dt: datetime.datetime(
                year=dt.year, month=dt.month, day=dt.day, hour=0, minute=0, second=0
            ),
            datetime.datetime: lambda dt: datetime.datetime(
                year=dt.year, month=dt.month, day=dt.day, hour=dt.hour, minute=dt.minute, second=dt.second
            ),
        }

    def as_submission(self) -> Submission:
        return Submission(
            title=self.name,
            authors=[creator.name for creator in self.creator],
            submitted=datetime.datetime.utcnow(),
            identifier=self.id,
            url=self.url,
        )


<<<<<<< HEAD
class DatasetMetadataDOC(CoreMetadataDOC):
    repository_identifier: Optional[str] = None
=======
class DatasetMetadataDOC(CoreMetadataDOC, DatasetMetadata):
    repository_identifier: str = None
    s3_path: Optional[S3Path] = None
>>>>>>> 2f240fc6
<|MERGE_RESOLUTION|>--- conflicted
+++ resolved
@@ -10,7 +10,7 @@
 class CoreMetadataDOC(Document, CoreMetadata):
     # this field is not stored in the database, but is populated from the corresponding submission record
     # using the type field in the submission record
-    submission_type: str = None
+    submission_type: Optional[str] = None
 
     class Settings:
         # name is the collection name in database (iguide) where the Metadata Record documents will be stored
@@ -23,7 +23,7 @@
             ),
             datetime.datetime: lambda dt: datetime.datetime(
                 year=dt.year, month=dt.month, day=dt.day, hour=dt.hour, minute=dt.minute, second=dt.second
-            ),
+            )
         }
 
     def as_submission(self) -> Submission:
@@ -36,11 +36,6 @@
         )
 
 
-<<<<<<< HEAD
-class DatasetMetadataDOC(CoreMetadataDOC):
+class DatasetMetadataDOC(CoreMetadataDOC, DatasetMetadata):
     repository_identifier: Optional[str] = None
-=======
-class DatasetMetadataDOC(CoreMetadataDOC, DatasetMetadata):
-    repository_identifier: str = None
-    s3_path: Optional[S3Path] = None
->>>>>>> 2f240fc6
+    s3_path: Optional[S3Path] = None