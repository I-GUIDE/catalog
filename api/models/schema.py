import re
import typing
from datetime import datetime
from enum import Enum
from typing import Any, List, Optional, Union, Literal

import pydantic_core
from pydantic_core import CoreSchema
from pydantic import (
    BaseModel,
    ConfigDict,
    EmailStr,
    Field,
    HttpUrl,
    field_validator,
    model_validator,
    AfterValidator,
    GetJsonSchemaHandler,
)

from pydantic.json_schema import JsonSchemaValue
from pydantic.functional_serializers import PlainSerializer
from typing_extensions import Annotated

orcid_pattern = "\\b\\d{4}-\\d{4}-\\d{4}-\\d{3}[0-9X]\\b"
orcid_pattern_placeholder = "e.g. '0000-0001-2345-6789'"
orcid_pattern_error = "must match the ORCID pattern. e.g. '0000-0001-2345-6789'"

url_pattern = "^(http:\\/\\/www\\.|https:\\/\\/www\\.|http:\\/\\/|https:\\/\\/)?[a-z0-9]+([\\-\\.]{1}[a-z0-9]+)*\\.[a-z]{2,5}(:[0-9]{1,5})?(\\/.*)?$"
url_pattern_error = 'must match format "url"'


def url_to_string(url: HttpUrl) -> str:
    return str(url)


HttpUrlStr = Annotated[
    HttpUrl,
    AfterValidator(url_to_string),
    PlainSerializer(lambda v: HttpUrl(v), return_type=HttpUrl),
]


class SchemaBaseModel(BaseModel):
    @classmethod
    def update_url_schema(cls, url_schema: dict[str, Any]) -> dict[str, Any]:
        """Update the schema for url fields to use a regex for url matching"""
        if "format" in url_schema and url_schema["format"] == "uri":
            url_schema.pop("format")
            url_schema["pattern"] = url_pattern
            url_schema["errorMessage"] = {"pattern": url_pattern_error}
        return url_schema

    @classmethod
    def remove_any_of(cls, schema: dict[str, Any], field: str) -> dict[str, Any]:
        """Remove the anyOf key from the schema for the given field and set the value of the field to the first
        item in the anyOf list - the 2nd item in the list is always {"type": "null"} which we don't want
        in our schema for the UI to work"""

        field_schema = schema["properties"][field]
        anyOf = field_schema.pop("anyOf")
        field_schema.update(anyOf[0])
        return field_schema

    @classmethod
    def remove_default_null(cls, field_schema: dict[str, Any]) -> dict[str, Any]:
        """Remove the default value of null from the schema for the given field"""
        if "default" in field_schema and field_schema["default"] is None:
            field_schema.pop("default")
        return field_schema

    @classmethod
    def remove_default_empty_list(cls, field_schema: dict[str, Any]) -> dict[str, Any]:
        """Remove the default value of an empty list from the schema for the given field"""
        if "default" in field_schema and field_schema["default"] == []:
            field_schema.pop("default")
        return field_schema

    @classmethod
    def __get_pydantic_json_schema__(
        cls, core_schema: CoreSchema, handler: GetJsonSchemaHandler
    ) -> JsonSchemaValue:
        # adjusting the json schema to make the UI work
        json_schema = handler(core_schema)
        json_schema = handler.resolve_ref_schema(json_schema)
        for field, field_info in cls.model_fields.items():
            if field not in json_schema["properties"]:
                continue
            # check if the field is an optional field
            if (
                type(field_info.annotation) is typing._UnionGenericAlias
                and type(None) in field_info.annotation.__args__
            ):
                # check if the field is also a union type
                if len(field_info.annotation.__args__) > 2:
                    # remove the null type from the union type
                    field_schema = json_schema["properties"][field]
                    field_schema["anyOf"] = [
                        item
                        for item in field_schema["anyOf"]
                        if item != {"type": "null"}
                    ]
                else:
                    # field is not a union type - remove the anyOf key
                    field_schema = cls.remove_any_of(json_schema, field)
                # check if the field is an url type
                if HttpUrlStr in field_info.annotation.__args__:
                    field_schema = cls.update_url_schema(field_schema)
                for data_type in field_info.annotation.__args__:
                    origin_data_type = typing.get_origin(data_type)
                    if origin_data_type is list:
                        field_schema = cls.remove_default_empty_list(field_schema)
                        break
                field_schema = cls.remove_default_null(field_schema)
                json_schema["properties"][field] = field_schema
            else:
                # field is not optional
                if field in json_schema["properties"]:
                    field_schema = json_schema["properties"][field]
                    # check if the field is an url type
                    if field_info.annotation is pydantic_core._pydantic_core.Url:
                        field_schema = cls.update_url_schema(field_schema)
                    field_schema = cls.remove_default_null(field_schema)
                    json_schema["properties"][field] = field_schema

        return json_schema


class CreativeWork(SchemaBaseModel):
    type: str = Field(
        alias="@type",
        default="CreativeWork",
        description="Submission type can include various forms of content, such as datasets, "
        "software source code, digital documents, etc.",
    )
    name: str = Field(description="Submission's name or title", title="Name or title")


class Person(SchemaBaseModel):
    type: Literal["Person"] = Field(
        alias="@type",
        default="Person",
        frozen=True,
        description="A person.",
        json_schema_extra={"type": "string"},
    )
    name: str = Field(
        description="A string containing the full name of the person. Personal name format: Family Name, Given Name."
    )
    email: Optional[EmailStr] = Field(
        description="A string containing an email address for the person.", default=None
    )
    identifier: Optional[List[str]] = Field(
        description="Unique identifiers for the person. Where identifiers can be encoded as URLs, enter URLs here.",
        default=[],
    )


class Organization(SchemaBaseModel):
    type: Literal["Organization"] = Field(
        alias="@type",
        default="Organization",
        frozen=True,
        json_schema_extra={"type": "string"},
    )
    name: str = Field(description="Name of the provider organization or repository.")
    url: Optional[HttpUrlStr] = Field(
        title="URL",
        description="A URL to the homepage for the organization.",
        default=None,
    )
    address: Optional[str] = Field(
        description="Full address for the organization - e.g., “8200 Old Main Hill, Logan, UT 84322-8200”.",
        default=None,
    )  # Should address be a string or another constrained type?


class Affiliation(Organization):
    name: str = Field(
        description="Name of the organization the creator is affiliated with."
    )


class Provider(Person):
    identifier: Optional[str] = Field(
        description="ORCID identifier for the person.",
        json_schema_extra={
            "pattern": orcid_pattern,
            "errorMessage": {"pattern": orcid_pattern_error},
            "options": {"placeholder": orcid_pattern_placeholder},
        },
        default=None,
    )
    email: Optional[EmailStr] = Field(
        description="A string containing an email address for the provider.",
        default=None,
    )
    affiliation: Optional[Affiliation] = Field(
        description="The affiliation of the creator with the organization.",
        default=None,
    )


class Creator(Person):
    identifier: Optional[str] = Field(
        description="ORCID identifier for creator.",
        json_schema_extra={
            "pattern": orcid_pattern,
            "errorMessage": {"pattern": orcid_pattern_error},
            "options": {"placeholder": orcid_pattern_placeholder},
        },
        default=None,
    )
    email: Optional[EmailStr] = Field(
        description="A string containing an email address for the creator.",
        default=None,
    )
    affiliation: Optional[Affiliation] = Field(
        description="The affiliation of the creator with the organization.",
        default=None,
    )


class FunderOrganization(Organization):
    model_config = ConfigDict(title="Funding Organization")
    name: str = Field(description="Name of the organization.")


class PublisherOrganization(Organization):
    name: str = Field(description="Name of the publishing organization.")
    url: Optional[HttpUrlStr] = Field(
        title="URL",
        description="A URL to the homepage for the publisher organization or repository.",
        default=None,
    )


<<<<<<< HEAD
class MediaObjectSourceOrganization(Organization):
    model_config = ConfigDict(title="Media Object Source Organization")
    name: str = Field(
        description="Name of the organization that created the media object."
    )
=======
class SourceOrganization(Organization):
    name: str = Field(description="Name of the organization that created the data.")
>>>>>>> 2f240fc6


class DefinedTerm(SchemaBaseModel):
    type: str = Field(alias="@type", default="DefinedTerm")
    name: str = Field(description="The name of the term or item being defined.")
    description: str = Field(description="The description of the item being defined.")


class Draft(DefinedTerm):
    name: str = Field(default="Draft")
    description: str = Field(
        default="The resource is in draft state and should not be considered final. Content and metadata may change",
        json_schema_extra={"readOnly": True},
        description="The description of the item being defined.",
    )


class Incomplete(DefinedTerm):
    name: str = Field(default="Incomplete")
    description: str = Field(
        default="Data collection is ongoing or the resource is not completed",
        json_schema_extra={"readOnly": True},
        description="The description of the item being defined.",
    )


class Obsolete(DefinedTerm):
    name: str = Field(default="Obsolete")
    description: str = Field(
        default="The resource has been replaced by a newer version, or the resource is no longer considered applicable",
        json_schema_extra={"readOnly": True},
        description="The description of the item being defined.",
    )


class Published(DefinedTerm):
    name: str = Field(default="Published")
    description: str = Field(
        default="The resource has been permanently published and should be considered final and complete",
        json_schema_extra={"readOnly": True},
        description="The description of the item being defined.",
    )


class HasPart(CreativeWork):
    url: Optional[HttpUrlStr] = Field(
        title="URL", description="The URL address to the data resource.", default=None
    )
    description: Optional[str] = Field(
        description="Information about a related resource that is part of this resource.",
        default=None,
    )


class IsPartOf(CreativeWork):
    url: Optional[HttpUrlStr] = Field(
        title="URL", description="The URL address to the data resource.", default=None
    )
    description: Optional[str] = Field(
        description="Information about a related resource that this resource is a "
        "part of - e.g., a related collection.",
        default=None,
    )


class MediaObjectPartOf(CreativeWork):
    url: Optional[HttpUrl] = Field(title="URL", description="The URL address to the related metadata document.")
    description: Optional[str] = Field(
        description="Information about a related metadata document."
    )


class SubjectOf(CreativeWork):
    url: Optional[HttpUrlStr] = Field(
        title="URL",
        description="The URL address that serves as a reference to access additional details related to the record. "
        "It is important to note that this type of metadata solely pertains to the record itself and "
        "may not necessarily be an integral component of the record, unlike the HasPart metadata.",
        default=None,
    )
    description: Optional[str] = Field(
        description="Information about a related resource that is about or describes this "
        "resource - e.g., a related metadata document describing the resource.",
        default=None,
    )


class License(CreativeWork):
    name: str = Field(
        description="A text string indicating the name of the license under which the resource is shared."
    )
    url: Optional[HttpUrlStr] = Field(
        title="URL",
        description="A URL for a web page that describes the license.",
        default=None,
    )
    description: Optional[str] = Field(
        description="A text string describing the license or containing the text of the license itself.",
        default=None,
    )


class LanguageEnum(str, Enum):
    @classmethod
    def __get_pydantic_json_schema__(
        cls, core_schema: CoreSchema, handler: GetJsonSchemaHandler
    ) -> JsonSchemaValue:
        json_schema = handler(core_schema)
        json_schema = handler.resolve_ref_schema(json_schema)
        json_schema["type"] = "string"
        json_schema["title"] = "Language"
        json_schema["description"] = ""
        return json_schema

    eng = "eng"
    esp = "esp"


InLanguageStr = Annotated[
    str, Field(title="Other", description="Please specify another language.")
]
IdentifierStr = Annotated[str, Field(title="Identifier")]


class Grant(SchemaBaseModel):
    type: str = Field(
        alias="@type",
        default="MonetaryGrant",
        description="This metadata represents details about a grant or financial assistance provided to an "
        "individual(s) or organization(s) for supporting the work related to the record.",
    )
    name: str = Field(
        title="Name or title",
        description="A text string indicating the name or title of the grant or financial assistance.",
    )
    description: Optional[str] = Field(
        description="A text string describing the grant or financial assistance.",
        default=None,
    )
    identifier: Optional[str] = Field(
        title="Funding identifier",
        description="Grant award number or other identifier.",
        default=None,
    )
    funder: Optional[FunderOrganization] = Field(
        description="The organization that provided the funding or sponsorship.",
        default=None,
    )


class TemporalCoverage(SchemaBaseModel):
    startDate: datetime = Field(
        title="Start date",
        description="A date/time object containing the instant corresponding to the commencement of the time "
<<<<<<< HEAD
        "interval (ISO8601 formatted date - YYYY-MM-DDTHH:MM).",
        # TODO: these are failing due to a problem with transpiled dependencies inside cznet-vue-core
        # formatMaximum={"$data": "1/endDate"},
        # errorMessage= { "formatMaximum": "must be lesser than or equal to End date" }
=======
                    "interval (ISO8601 formatted date - YYYY-MM-DDTHH:MM).",
        formatMaximum={"$data": "1/endDate"},
        errorMessage= { "formatMaximum": "must be lesser than or equal to End date" }
>>>>>>> 2f240fc6
    )
    endDate: Optional[datetime] = Field(
        title="End date",
        description="A date/time object containing the instant corresponding to the termination of the time "
<<<<<<< HEAD
        "interval (ISO8601 formatted date - YYYY-MM-DDTHH:MM). If the ending date is left off, "
        "that means the temporal coverage is ongoing.",
        # formatMinimum={"$data": "1/startDate"},
        # errorMessage= { "formatMinimum": "must be greater than or equal to Start date" }
        default=None,
    )
=======
                    "interval (ISO8601 formatted date - YYYY-MM-DDTHH:MM). If the ending date is left off, "
                    "that means the temporal coverage is ongoing.",
        formatMinimum={"$data": "1/startDate"},
        errorMessage= { "formatMinimum": "must be greater than or equal to Start date" }
      )
>>>>>>> 2f240fc6


class GeoCoordinates(SchemaBaseModel):
    type: str = Field(
        alias="@type",
        default="GeoCoordinates",
        description="Geographic coordinates that represent a specific location on the Earth's surface. "
        "GeoCoordinates typically consists of two components: latitude and longitude.",
    )
    latitude: float = Field(
        description="Represents the angular distance of a location north or south of the equator, "
        "measured in degrees and ranges from -90 to +90 degrees."
    )
    longitude: float = Field(
        description="Represents the angular distance of a location east or west of the Prime Meridian, "
        "measured in degrees and ranges from -180 to +180 degrees."
    )

    @field_validator("latitude")
    def validate_latitude(cls, v):
        if not -90 <= v <= 90:
            raise ValueError("Latitude must be between -90 and 90")
        return v

    @field_validator("longitude")
    def validate_longitude(cls, v):
        if not -180 <= v <= 180:
            raise ValueError("Longitude must be between -180 and 180")
        return v


class GeoShape(SchemaBaseModel):
    type: str = Field(
        alias="@type",
        default="GeoShape",
        description="A structured representation that describes the coordinates of a geographic feature.",
    )
    box: str = Field(
        description="A box is a rectangular region defined by a pair of coordinates representing the "
        "southwest and northeast corners of the box."
    )

    @field_validator("box")
    def validate_box(cls, v):
        if not isinstance(v, str):
            raise TypeError("string required")
        v = v.strip()
        if not v:
            raise ValueError("empty string")
        v_parts = v.split(" ")
        if len(v_parts) != 4:
            raise ValueError("Bounding box must have 4 coordinate points")
        for index, item in enumerate(v_parts, start=1):
            try:
                item = float(item)
            except ValueError:
                raise ValueError("Bounding box coordinate value is not a number")
            item = abs(item)
            if index % 2 == 0:
                if item > 180:
                    raise ValueError(
                        "Bounding box coordinate east/west must be between -180 and 180"
                    )
            elif item > 90:
                raise ValueError(
                    "Bounding box coordinate north/south must be between -90 and 90"
                )

        return v


class PropertyValueBase(SchemaBaseModel):
    model_config = ConfigDict(title="Property Value")

    type: str = Field(
        alias="@type",
        default="PropertyValue",
        frozen=True,
        description="A property-value pair.",
    )
    propertyID: Optional[str] = Field(
        title="Property ID",
        description="The ID of the property.",
        default=None,
    )
    name: str = Field(description="The name of the property.")
    value: str = Field(description="The value of the property.")
    unitCode: Optional[str] = Field(
        title="Measurement unit",
        description="The unit of measurement for the value.",
        default=None,
    )
    description: Optional[str] = Field(
        description="A description of the property.",
        default=None,
    )
    minValue: Optional[float] = Field(
        title="Minimum value",
        description="The minimum allowed value for the property.",
        default=None,
    )
    maxValue: Optional[float] = Field(
        title="Maximum value",
        description="The maximum allowed value for the property.",
        default=None,
    )
    measurementTechnique: Optional[str] = Field(
        title="Measurement technique", description="A technique or technology used in a measurement."
    )

    @model_validator(mode="before")
    def validate_min_max_values(cls, values):
        if isinstance(values, dict):
            min_value = values.get("minValue", None)
            max_value = values.get("maxValue", None)
            if min_value is not None and max_value is not None:
                if min_value > max_value:
                    raise ValueError(
                        "Minimum value must be less than or equal to maximum value"
                    )

        return values


class PropertyValue(PropertyValueBase):
    # using PropertyValueBase model instead of PropertyValue model as one of the types for the value field
    # in order for the schema generation (schema.json) to work. Self referencing nested models leads to
    # infinite loop in our custom schema generation code when trying to replace dict with key '$ref'
    value: Union[str, PropertyValueBase, List[PropertyValueBase]] = Field(
        description="The value of the property."
    )


class Place(SchemaBaseModel):
    type: str = Field(
        alias="@type",
        default="Place",
        description="Represents the focus area of the record's content.",
    )
    name: Optional[str] = Field(description="Name of the place.", default=None)
    geo: Optional[Union[GeoCoordinates, GeoShape]] = Field(
        description="Specifies the geographic coordinates of the place in the form of a point location, line, "
        "or area coverage extent.",
        default=None,
    )
    additionalProperty: Optional[List[PropertyValue]] = Field(
        title="Additional properties",
        default=[],
        description="Additional properties of the place.",
    )

    @model_validator(mode="before")
    def validate_geo_or_name_required(cls, values):
        name = values.get("name", None)
        geo = values.get("geo", None)
        if not name and not geo:
            raise ValueError(
                "Either place name or geo location of the place must be provided"
            )
        return values


class MediaObject(SchemaBaseModel):
    type: str = Field(
        alias="@type",
        default="MediaObject",
        description="An item that encodes the record.",
    )
    contentUrl: HttpUrlStr = Field(
        title="Content URL",
<<<<<<< HEAD
        description="The direct URL link to access or download the actual content of the media object.",
    )
    encodingFormat: str = Field(
=======
        description="The direct URL link to access or download the actual content of the media object.")
    encodingFormat: Optional[str] = Field(
>>>>>>> 2f240fc6
        title="Encoding format",
        description="Represents the specific file format in which the media is encoded.",
    )  # TODO enum for encoding formats
    contentSize: str = Field(
        title="Content size",
        description="Represents the file size, expressed in bytes, kilobytes, megabytes, or another "
        "unit of measurement.",
    )
    name: str = Field(description="The name of the media object (file).")
<<<<<<< HEAD
    additionalProperty: Optional[List[PropertyValue]] = Field(
        title="Additional properties",
        default=[],
        description="Additional properties of the media object.",
    )
    variableMeasured: Optional[List[Union[str, PropertyValue]]] = Field(
        title="Variables measured",
        description="Measured variables.",
        default=[],
    )
    spatialCoverage: Optional[Place] = Field(
        title="Spatial coverage",
        description="The spatial coverage of the media object.",
        default=None,
    )
    temporalCoverage: Optional[TemporalCoverage] = Field(
        title="Temporal coverage",
        description="The temporal coverage of the media object.",
        default=None,
    )
    sourceOrganization: Optional[MediaObjectSourceOrganization] = Field(
        title="Source organization",
        description="The organization that provided the media object.",
        default=None,
=======
    sha256: Optional[str] = Field(title="SHA-256", description="The SHA-256 hash of the media object.")
    isPartOf: Optional[List[MediaObjectPartOf]] = Field(
        title="Is part of",
        description="Link to or citation for a related metadata document that this media object is a part of",
>>>>>>> 2f240fc6
    )

    @field_validator("contentSize")
    def validate_content_size(cls, v):
        v = v.strip()
        if not v:
            raise ValueError("empty string")

        match = re.match(r"([0-9.]+)([a-zA-Z]+$)", v.replace(" ", ""))
        if not match:
            raise ValueError("invalid format")

        size_unit = match.group(2)
        if size_unit.upper() not in [
            "KB",
            "MB",
            "GB",
            "TB",
            "PB",
            "KILOBYTES",
            "MEGABYTES",
            "GIGABYTES",
            "TERABYTES",
            "PETABYTES",
        ]:
            raise ValueError("invalid unit")

        return v

    # TODO: not validating the SHA-256 hash for now as the hydroshare content file hash is in md5 format
    # @validator('sha256')
    # def validate_sha256_string_format(cls, v):
    #     if v:
    #         v = v.strip()
    #         if v and not re.match(r"^[a-fA-F0-9]{64}$", v):
    #             raise ValueError('invalid SHA-256 format')
    #     return v


class CoreMetadata(SchemaBaseModel):
    context: HttpUrlStr = Field(
        alias="@context",
        default="https://schema.org",
        description="Specifies the vocabulary employed for understanding the structured data markup.",
    )
    type: str = Field(
        alias="@type",
        title="Submission type",
        default="Dataset",
        description="Submission type can include various forms of content, such as datasets,"
        " software source code, digital documents, etc.",
        json_schema_extra={"enum": ["Dataset", "Notebook", "Software Source Code"]},
    )
    name: str = Field(
        title="Name or title",
        description="A text string with a descriptive name or title for the resource.",
    )
    description: str = Field(
        title="Description or abstract",
        description="A text string containing a description/abstract for the resource.",
    )
    url: HttpUrlStr = Field(
        title="URL",
        description="A URL for the landing page that describes the resource and where the content "
        "of the resource can be accessed. If there is no landing page,"
        " provide the URL of the content.",
    )
    identifier: Optional[List[IdentifierStr]] = Field(
        title="Identifiers",
        description="Any kind of identifier for the resource. Identifiers may be DOIs or unique strings "
        "assigned by a repository. Multiple identifiers can be entered. Where identifiers can be "
        "encoded as URLs, enter URLs here.",
        default=[],
    )
    creator: List[Union[Creator, Organization]] = Field(
        description="Person or Organization that created the resource."
    )
    dateCreated: datetime = Field(
        title="Date created", description="The date on which the resource was created."
    )
    keywords: List[str] = Field(
        min_length=1,
        description="Keywords or tags used to describe the dataset, delimited by commas.",
    )
    license: License = Field(
        description="A license document that applies to the resource."
    )
    provider: Union[Organization, Provider] = Field(
        description="The repository, service provider, organization, person, or service performer that provides"
        " access to the resource."
    )
    publisher: Optional[PublisherOrganization] = Field(
        title="Publisher",
        description="Where the resource is permanently published, indicated the repository, service provider,"
        " or organization that published the resource - e.g., CUAHSI HydroShare."
        " This may be the same as Provider.",
        default=None,
    )
    datePublished: Optional[datetime] = Field(
        title="Date published",
        description="Date of first publication for the resource.",
        default=None,
    )
    subjectOf: Optional[List[SubjectOf]] = Field(
        title="Subject of",
        description="Link to or citation for a related resource that is about or describes this resource"
        " - e.g., a journal paper that describes this resource or a related metadata document "
        "describing the resource.",
        default=[],
    )
    version: Optional[str] = Field(
        description="A text string indicating the version of the resource.",
        default=None,
    )  # TODO find something better than float for number
    inLanguage: Optional[Union[LanguageEnum, InLanguageStr]] = Field(
        title="Language",
        description="The language of the content of the resource.",
        default=None,
    )
    creativeWorkStatus: Optional[Union[Draft, Incomplete, Obsolete, Published]] = Field(
        title="Resource status",
        description="The status of this resource in terms of its stage in a lifecycle. "
        "Example terms include Incomplete, Draft, Published, and Obsolete.",
        default=None,
    )
    dateModified: Optional[datetime] = Field(
        title="Date modified",
        description="The date on which the resource was most recently modified or updated.",
        default=None,
    )
    funding: Optional[List[Grant]] = Field(
        description="A Grant or monetary assistance that directly or indirectly provided funding or sponsorship "
        "for creation of the resource.",
        default=[],
    )
    temporalCoverage: Optional[TemporalCoverage] = Field(
        title="Temporal coverage",
        description="The time period that applies to all of the content within the resource.",
        default=None,
    )
    spatialCoverage: Optional[Place] = Field(
        description="The spatialCoverage of a CreativeWork indicates the place(s) which are the focus of the content. "
        "It is a sub property of contentLocation intended primarily for more technical and "
        "detailed materials. For example with a Dataset, it indicates areas that the dataset "
        "describes: a dataset of New York weather would have spatialCoverage which was the "
        "place: the state of New York.",
        default=None,
    )
    hasPart: Optional[List[HasPart]] = Field(
        title="Has part",
        description="Link to or citation for a related resource that is part of this resource.",
        default=[],
    )
    isPartOf: Optional[List[IsPartOf]] = Field(
        title="Is part of",
        description="Link to or citation for a related resource that this resource is a "
        "part of - e.g., a related collection.",
        default=[],
    )
    associatedMedia: Optional[List[MediaObject]] = Field(
        title="Resource content",
        description="A media object that encodes this CreativeWork. This property is a synonym for encoding.",
        default=[],
    )
    citation: Optional[List[str]] = Field(
        title="Citation",
        description="A bibliographic citation for the resource.",
        default=[],
    )

    @classmethod
    def __get_pydantic_json_schema__(
        cls, core_schema: CoreSchema, handler: GetJsonSchemaHandler
    ) -> JsonSchemaValue:
        json_schema = super().__get_pydantic_json_schema__(core_schema, handler)
        field = "@context"
        field_schema = json_schema["properties"][field]
        field_schema = cls.update_url_schema(field_schema)
        json_schema["properties"][field] = field_schema
        return json_schema


class DatasetMetadata(CoreMetadata):
    variableMeasured: Optional[List[Union[str, PropertyValue]]] = Field(
        title="Variables measured", description="Measured variables."
    )
    additionalProperty: Optional[List[PropertyValue]] = Field(
        title="Additional properties",
        default=[],
        description="Additional properties of the dataset."
    )
    sourceOrganization: Optional[SourceOrganization] = Field(
        title="Source organization",
        description="The organization that provided the data for this dataset."
    )<|MERGE_RESOLUTION|>--- conflicted
+++ resolved
@@ -235,16 +235,10 @@
     )
 
 
-<<<<<<< HEAD
-class MediaObjectSourceOrganization(Organization):
-    model_config = ConfigDict(title="Media Object Source Organization")
+class SourceOrganization(Organization):
     name: str = Field(
-        description="Name of the organization that created the media object."
-    )
-=======
-class SourceOrganization(Organization):
-    name: str = Field(description="Name of the organization that created the data.")
->>>>>>> 2f240fc6
+        description="Name of the organization that created the data."
+    )
 
 
 class DefinedTerm(SchemaBaseModel):
@@ -311,7 +305,11 @@
 
 
 class MediaObjectPartOf(CreativeWork):
-    url: Optional[HttpUrl] = Field(title="URL", description="The URL address to the related metadata document.")
+    url: Optional[HttpUrlStr] = Field(
+        title="URL",
+        description="The URL address to the related metadata document.",
+        default=None,
+    )
     description: Optional[str] = Field(
         description="Information about a related metadata document."
     )
@@ -399,34 +397,24 @@
     startDate: datetime = Field(
         title="Start date",
         description="A date/time object containing the instant corresponding to the commencement of the time "
-<<<<<<< HEAD
         "interval (ISO8601 formatted date - YYYY-MM-DDTHH:MM).",
         # TODO: these are failing due to a problem with transpiled dependencies inside cznet-vue-core
-        # formatMaximum={"$data": "1/endDate"},
-        # errorMessage= { "formatMaximum": "must be lesser than or equal to End date" }
-=======
-                    "interval (ISO8601 formatted date - YYYY-MM-DDTHH:MM).",
-        formatMaximum={"$data": "1/endDate"},
-        errorMessage= { "formatMaximum": "must be lesser than or equal to End date" }
->>>>>>> 2f240fc6
+        json_schema_extra={
+            "formatMaximum": {"$data": "1/endDate"},
+            "errorMessage": {"formatMaximum": "must be lesser than or equal to End date"}
+        },
     )
     endDate: Optional[datetime] = Field(
         title="End date",
         description="A date/time object containing the instant corresponding to the termination of the time "
-<<<<<<< HEAD
         "interval (ISO8601 formatted date - YYYY-MM-DDTHH:MM). If the ending date is left off, "
         "that means the temporal coverage is ongoing.",
-        # formatMinimum={"$data": "1/startDate"},
-        # errorMessage= { "formatMinimum": "must be greater than or equal to Start date" }
-        default=None,
-    )
-=======
-                    "interval (ISO8601 formatted date - YYYY-MM-DDTHH:MM). If the ending date is left off, "
-                    "that means the temporal coverage is ongoing.",
-        formatMinimum={"$data": "1/startDate"},
-        errorMessage= { "formatMinimum": "must be greater than or equal to Start date" }
-      )
->>>>>>> 2f240fc6
+        json_schema_extra={
+            "formatMaximum": {"$data": "1/startDate"},
+            "errorMessage": {"formatMaximum": "must be lesser than or equal to Start date"}
+        },
+        default=None,
+    )
 
 
 class GeoCoordinates(SchemaBaseModel):
@@ -534,7 +522,8 @@
         default=None,
     )
     measurementTechnique: Optional[str] = Field(
-        title="Measurement technique", description="A technique or technology used in a measurement."
+        title="Measurement technique", description="A technique or technology used in a measurement.",
+        default=None,
     )
 
     @model_validator(mode="before")
@@ -543,6 +532,12 @@
             min_value = values.get("minValue", None)
             max_value = values.get("maxValue", None)
             if min_value is not None and max_value is not None:
+                if isinstance(min_value, str):
+                    min_value = min_value.strip()
+                    min_value = float(min_value)
+                if isinstance(max_value, str):
+                    max_value = max_value.strip()
+                    max_value = float(max_value)
                 if min_value > max_value:
                     raise ValueError(
                         "Minimum value must be less than or equal to maximum value"
@@ -597,16 +592,12 @@
     )
     contentUrl: HttpUrlStr = Field(
         title="Content URL",
-<<<<<<< HEAD
         description="The direct URL link to access or download the actual content of the media object.",
     )
-    encodingFormat: str = Field(
-=======
-        description="The direct URL link to access or download the actual content of the media object.")
     encodingFormat: Optional[str] = Field(
->>>>>>> 2f240fc6
         title="Encoding format",
         description="Represents the specific file format in which the media is encoded.",
+        default=None,
     )  # TODO enum for encoding formats
     contentSize: str = Field(
         title="Content size",
@@ -614,37 +605,14 @@
         "unit of measurement.",
     )
     name: str = Field(description="The name of the media object (file).")
-<<<<<<< HEAD
-    additionalProperty: Optional[List[PropertyValue]] = Field(
-        title="Additional properties",
-        default=[],
-        description="Additional properties of the media object.",
-    )
-    variableMeasured: Optional[List[Union[str, PropertyValue]]] = Field(
-        title="Variables measured",
-        description="Measured variables.",
-        default=[],
-    )
-    spatialCoverage: Optional[Place] = Field(
-        title="Spatial coverage",
-        description="The spatial coverage of the media object.",
-        default=None,
-    )
-    temporalCoverage: Optional[TemporalCoverage] = Field(
-        title="Temporal coverage",
-        description="The temporal coverage of the media object.",
-        default=None,
-    )
-    sourceOrganization: Optional[MediaObjectSourceOrganization] = Field(
-        title="Source organization",
-        description="The organization that provided the media object.",
-        default=None,
-=======
-    sha256: Optional[str] = Field(title="SHA-256", description="The SHA-256 hash of the media object.")
+    sha256: Optional[str] = Field(
+        title="SHA-256", description="The SHA-256 hash of the media object.",
+        default=None,
+    )
     isPartOf: Optional[List[MediaObjectPartOf]] = Field(
         title="Is part of",
         description="Link to or citation for a related metadata document that this media object is a part of",
->>>>>>> 2f240fc6
+        default=[],
     )
 
     @field_validator("contentSize")
@@ -829,7 +797,8 @@
 
 class DatasetMetadata(CoreMetadata):
     variableMeasured: Optional[List[Union[str, PropertyValue]]] = Field(
-        title="Variables measured", description="Measured variables."
+        title="Variables measured", description="Measured variables.",
+        default=[],
     )
     additionalProperty: Optional[List[PropertyValue]] = Field(
         title="Additional properties",
@@ -838,5 +807,6 @@
     )
     sourceOrganization: Optional[SourceOrganization] = Field(
         title="Source organization",
-        description="The organization that provided the data for this dataset."
+        description="The organization that provided the data for this dataset.",
+        default=None,
     )