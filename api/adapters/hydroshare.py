import requests
from datetime import datetime
from typing import List, Optional, Union
from pydantic import BaseModel, EmailStr, HttpUrl

from api.adapters.base import AbstractRepositoryMetadataAdapter, AbstractRepositoryRequestHandler
from api.adapters.utils import RepositoryType, register_adapter
from api.exceptions import RepositoryException
from api.models import schema
from api.models.catalog import DatasetMetadataDOC
from api.models.user import Submission


class Creator(BaseModel):
    name: Optional[str] = None
    email: Optional[EmailStr] = None
    organization: Optional[str] = None
    homepage: Optional[HttpUrl] = None
    address: Optional[str] = None
    identifiers: Optional[dict] = {}

    def to_dataset_creator(self):
        if self.name:
            creator = schema.Creator.model_construct()
            creator.name = self.name
            if self.email:
                creator.email = self.email
            if self.organization:
                affiliation = schema.Organization.model_construct()
                affiliation.name = self.organization
                creator.affiliation = affiliation
            _ORCID_identifier = self.identifiers.get("ORCID", "")
            if _ORCID_identifier:
                creator.identifier = _ORCID_identifier
        else:
            creator = schema.Organization.model_construct()
            creator.name = self.organization
            if self.homepage:
                creator.url = str(self.homepage)
            if self.address:
                creator.address = self.address

        return creator


class Award(BaseModel):
    funding_agency_name: str
    title: Optional[str] = None
    number: Optional[str] = None
    funding_agency_url: Optional[HttpUrl] = None

    def to_dataset_grant(self):
        grant = schema.Grant.model_construct()
        if self.title:
            grant.name = self.title
        else:
            grant.name = self.funding_agency_name
        if self.number:
            grant.identifier = self.number

        funder = schema.Organization.model_construct()
        funder.name = self.funding_agency_name
        if self.funding_agency_url:
            funder.url = str(self.funding_agency_url)

        grant.funder = funder
        return grant


class TemporalCoverage(BaseModel):
    start: datetime
    end: datetime

    def to_dataset_temporal_coverage(self):
        temp_cov = schema.TemporalCoverage.model_construct()
        if self.start:
            temp_cov.startDate = self.start
            if self.end:
                temp_cov.endDate = self.end
        return temp_cov


class SpatialCoverageBox(BaseModel):
    name: Optional[str]
    northlimit: float
    eastlimit: float
    southlimit: float
    westlimit: float

    def to_dataset_spatial_coverage(self):
        place = schema.Place.model_construct()
        if self.name:
            place.name = self.name

        place.geo = schema.GeoShape.model_construct()
        place.geo.box = f"{self.northlimit} {self.eastlimit} {self.southlimit} {self.westlimit}"
        return place


class SpatialCoveragePoint(BaseModel):
    name: Optional[str] = None
    north: float
    east: float

    def to_dataset_spatial_coverage(self):
        place = schema.Place.model_construct()
        if self.name:
            place.name = self.name
        place.geo = schema.GeoCoordinates.model_construct()
        place.geo.latitude = self.north
        place.geo.longitude = self.east
        return place


class ContentFile(BaseModel):
    file_name: str
    url: HttpUrl
    size: int
    content_type: str
    logical_file_type: str
    modified_time: datetime
    checksum: str

    def to_dataset_media_object(self):
        media_object = schema.MediaObject.model_construct()
        media_object.contentUrl = str(self.url)
        media_object.encodingFormat = self.content_type
        media_object.contentSize = f"{self.size/1000.00} KB"
        media_object.name = self.file_name
        return media_object


class Relation(BaseModel):
    type: str
    value: str

    def to_dataset_part_relation(self, relation_type: str):
        relation = None
        if relation_type == "IsPartOf" and self.type.endswith("is part of"):
            relation = schema.IsPartOf.model_construct()
        elif relation_type == "HasPart" and self.type.endswith("resource includes"):
            relation = schema.HasPart.model_construct()
        else:
            return relation

        description, url = self.value.rsplit(',', 1)
        relation.description = description.strip()
        relation.url = url.strip()
        relation.name = self.value
        return relation


class Rights(BaseModel):
    statement: str
    url: HttpUrl

    def to_dataset_license(self):
        _license = schema.License.model_construct()
        _license.name = self.statement
        _license.url = str(self.url)
        return _license


class _HydroshareRequestHandler(AbstractRepositoryRequestHandler):

    def get_metadata(self, record_id: str):
        hs_meta_url = self.settings.hydroshare_meta_read_url % record_id
        hs_file_url = self.settings.hydroshare_file_read_url % record_id

        def make_request(url, file_list=False) -> Union[dict, List[dict]]:
            response = requests.get(url)
            if response.status_code != 200:
                raise RepositoryException(status_code=response.status_code, detail=response.text)
            if not file_list:
                return response.json()

            content_files = []
            content_files.extend(response.json()["results"])
            # check if there are more results to fetch - by default, 100 files are returned from HydroShare
            while response.json()["next"]:
                response = requests.get(response.json()["next"])
                if response.status_code != 200:
                    raise RepositoryException(status_code=response.status_code, detail=response.text)
                content_files.extend(response.json()["results"])
            return content_files

        metadata = make_request(hs_meta_url)
        files_metadata = make_request(hs_file_url, file_list=True)
        metadata["content_files"] = files_metadata
        return metadata


class HydroshareMetadataAdapter(AbstractRepositoryMetadataAdapter):
    repo_api_handler = _HydroshareRequestHandler()

    @staticmethod
    def to_catalog_record(metadata: dict) -> DatasetMetadataDOC:
        """Converts hydroshare resource metadata to a catalog dataset record"""
        hs_metadata_model = _HydroshareResourceMetadata(**metadata)
        return hs_metadata_model.to_catalog_dataset()

    @staticmethod
    def to_repository_record(catalog_record: DatasetMetadataDOC):
        """Converts dataset catalog record to hydroshare resource metadata"""
        raise NotImplementedError

    @staticmethod
    def update_submission(submission: Submission, repo_record_id: str) -> Submission:
        """Sets additional hydroshare specific metadata to submission record"""

        submission.repository_identifier = repo_record_id
        submission.repository = RepositoryType.HYDROSHARE
        return submission


register_adapter(RepositoryType.HYDROSHARE, HydroshareMetadataAdapter)


class _HydroshareResourceMetadata(BaseModel):
    title: str
    abstract: str
    url: HttpUrl
    identifier: HttpUrl
    creators: List[Creator]
    created: datetime
    modified: datetime
    published: Optional[datetime]
<<<<<<< HEAD
    subjects: Optional[List[str]] = []
=======
    subjects: Optional[List[str]]
>>>>>>> e2daeca9
    language: str
    rights: Rights
    awards: Optional[List[Award]] = []
    spatial_coverage: Optional[Union[SpatialCoverageBox, SpatialCoveragePoint]] = None
    period_coverage: Optional[TemporalCoverage] = None
    relations: Optional[List[Relation]] = []
    citation: str
    content_files: Optional[List[ContentFile]] = []

    def to_dataset_creators(self):
        creators = []
        for creator in self.creators:
            creators.append(creator.to_dataset_creator())
        return creators

    def to_dataset_funding(self):
        grants = []
        for award in self.awards:
            grants.append(award.to_dataset_grant())
        return grants

    def to_dataset_associated_media(self):
        media_objects = []
        for content_file in self.content_files:
            media_objects.append(content_file.to_dataset_media_object())
        return media_objects

    def to_dataset_is_part_of(self):
        return self._to_dataset_part_relations("IsPartOf")

    def to_dataset_has_part(self):
        return self._to_dataset_part_relations("HasPart")

    def _to_dataset_part_relations(self, relation_type: str):
        part_relations = []
        for relation in self.relations:
            part_relation = relation.to_dataset_part_relation(relation_type)
            if part_relation:
                part_relations.append(part_relation)
        return part_relations

    def to_dataset_spatial_coverage(self):
        if self.spatial_coverage:
            return self.spatial_coverage.to_dataset_spatial_coverage()
        return None

    def to_dataset_period_coverage(self):
        if self.period_coverage:
            return self.period_coverage.to_dataset_temporal_coverage()
        return None

    def to_dataset_keywords(self):
        if self.subjects:
            return self.subjects
        return ["HydroShare"]

    def to_dataset_license(self):
        return self.rights.to_dataset_license()

    @staticmethod
    def to_dataset_provider():
        provider = schema.Organization.model_construct()
        provider.name = RepositoryType.HYDROSHARE
        provider.url = "https://www.hydroshare.org/"
        return provider

    def to_catalog_dataset(self):
        dataset = DatasetMetadataDOC.model_construct()
        dataset.provider = self.to_dataset_provider()
        dataset.name = self.title
        dataset.description = self.abstract
        dataset.url = str(self.url)
        dataset.identifier = [str(self.identifier)]
        dataset.creator = self.to_dataset_creators()
        dataset.dateCreated = self.created
        dataset.dateModified = self.modified
        dataset.datePublished = self.published
        dataset.keywords = self.to_dataset_keywords()
        dataset.inLanguage = self.language
        dataset.funding = self.to_dataset_funding()
        dataset.spatialCoverage = self.to_dataset_spatial_coverage()
        dataset.temporalCoverage = self.to_dataset_period_coverage()
        dataset.associatedMedia = self.to_dataset_associated_media()
        dataset.isPartOf = self.to_dataset_is_part_of()
        dataset.hasPart = self.to_dataset_has_part()
        dataset.license = self.to_dataset_license()
        dataset.citation = [self.citation]
        return dataset<|MERGE_RESOLUTION|>--- conflicted
+++ resolved
@@ -1,4 +1,5 @@
 import requests
+# from starlette import status
 from datetime import datetime
 from typing import List, Optional, Union
 from pydantic import BaseModel, EmailStr, HttpUrl
@@ -225,11 +226,7 @@
     created: datetime
     modified: datetime
     published: Optional[datetime]
-<<<<<<< HEAD
     subjects: Optional[List[str]] = []
-=======
-    subjects: Optional[List[str]]
->>>>>>> e2daeca9
     language: str
     rights: Rights
     awards: Optional[List[Award]] = []
