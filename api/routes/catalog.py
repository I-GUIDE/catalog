from typing import Annotated, List

from beanie import PydanticObjectId
from fastapi import APIRouter, Depends, HTTPException, status

<<<<<<< HEAD
from api.adapters.utils import get_adapter_by_type, RepositoryType
=======
from api.adapters.base import AbstractRepositoryMetadataAdapter
from api.adapters.hydroshare import HydroshareMetadataAdapter
from api.adapters.utils import RepositoryType
>>>>>>> f723766e
from api.authentication.user import get_current_user
from api.models.catalog import DatasetMetadataDOC
from api.models.user import Submission, User

router = APIRouter()


@router.post("/dataset/", response_model=DatasetMetadataDOC, status_code=status.HTTP_201_CREATED)
async def create_dataset(document: DatasetMetadataDOC, user: Annotated[User, Depends(get_current_user)]):
    await document.insert()
    submission = document.as_submission()
    await submission.insert()
    user.submissions.append(submission)
    await user.save()
    return document


@router.get("/dataset/{submission_id}", response_model=DatasetMetadataDOC)
async def get_dataset(submission_id: PydanticObjectId, user: Annotated[User, Depends(get_current_user)]):
    submission = user.submission(submission_id)
    if submission is None:
        raise HTTPException(status_code=status.HTTP_404_NOT_FOUND, detail="Dataset metadata record was not found")

    document = await DatasetMetadataDOC.get(submission.identifier)
    if document is None:
        raise HTTPException(status_code=status.HTTP_404_NOT_FOUND, detail="Dataset metadata record was not found")
    return document


@router.get("/dataset/", response_model=List[DatasetMetadataDOC])
async def get_datasets(user: Annotated[User, Depends(get_current_user)]):
    documents = [await DatasetMetadataDOC.get(submission.identifier) for submission in user.submissions]
    return documents


@router.put("/dataset/{submission_id}", response_model=DatasetMetadataDOC)
async def update_dataset(
    submission_id: PydanticObjectId,
    updated_document: DatasetMetadataDOC,
    user: Annotated[User, Depends(get_current_user)],
):
    submission = user.submission(submission_id)
    if submission is None:
        raise HTTPException(status_code=status.HTTP_404_NOT_FOUND, detail="Dataset metadata record was not found")

    dataset: DatasetMetadataDOC = await DatasetMetadataDOC.get(submission.identifier)
    if dataset is None:
        raise HTTPException(status_code=status.HTTP_404_NOT_FOUND, detail="Dataset metadata record was not found")

    await dataset.set(updated_document.dict(exclude_unset=True, by_alias=True))
    dataset = await DatasetMetadataDOC.get(submission_id)
    updated_submission = dataset.as_submission()
    updated_submission.repository_identifier = submission.repository_identifier
    updated_submission.repository = submission.repository
    await submission.set(updated_submission.dict(exclude_unset=True))
    return dataset


@router.delete("/dataset/{submission_id}", response_model=dict)
async def delete_dataset(submission_id: PydanticObjectId, user: Annotated[User, Depends(get_current_user)]):
    submission = user.submission(submission_id)
    if submission is None:
        raise HTTPException(status_code=status.HTTP_404_NOT_FOUND, detail="Dataset metadata record was not found")
    dataset = await DatasetMetadataDOC.get(submission.identifier)
    if dataset is None:
        raise HTTPException(status_code=status.HTTP_404_NOT_FOUND, detail="Dataset metadata record was not found")
    await submission.delete()
    await dataset.delete()
    return {"deleted_dataset_id": submission_id}


@router.get("/submission/", response_model=List[Submission])
async def get_submissions(user: Annotated[User, Depends(get_current_user)]):
    return user.submissions


@router.get("/repository/hydroshare/{identifier}", response_model=DatasetMetadataDOC)
<<<<<<< HEAD
async def get_hydroshare_resource_metadata(identifier: str, user: Annotated[User, Depends(get_current_user)]):
    dataset = await _get_repo_meta_as_catalog_record(user=user, repository_type=RepositoryType.HYDROSHARE,
                                                     identifier=identifier)
    return dataset


async def _get_repo_meta_as_catalog_record(user: User, repository_type: RepositoryType, identifier: str):
    adapter = get_adapter_by_type(repository_type=repository_type)
    metadata = await adapter.get_metadata(identifier)
    dataset = adapter.to_catalog_record(metadata)
    await dataset.insert()
    submission = dataset.as_submission()
    submission = adapter.update_submission(submission=submission, repo_record_id=identifier)
    await submission.insert()
    user.submissions.append(submission)
    await user.save()
=======
async def register_hydroshare_resource_metadata(identifier: str, user: Annotated[User, Depends(get_current_user)]):
    # check that the user has not already registered this resource
    submission = user.submission_by_repository(repo_type=RepositoryType.HYDROSHARE, identifier=identifier)
    if submission is not None:
        raise HTTPException(
            status_code=status.HTTP_400_BAD_REQUEST,
            detail="This resource has already been submitted by this user",
        )
    dataset = await _save_to_db(identifier, user)
    return dataset


@router.put("/repository/hydroshare/{identifier}", response_model=DatasetMetadataDOC)
async def refresh_dataset_from_hydroshare(identifier: str, user: Annotated[User, Depends(get_current_user)]):
    submission = user.submission_by_repository(repo_type=RepositoryType.HYDROSHARE, identifier=identifier)
    if submission is None:
        raise HTTPException(status_code=status.HTTP_404_NOT_FOUND, detail="Dataset metadata record was not found")

    dataset = await DatasetMetadataDOC.get(submission.identifier)
    if dataset is None:
        raise HTTPException(status_code=status.HTTP_404_NOT_FOUND, detail="Dataset metadata record was not found")

    dataset = await _save_to_db(identifier, user, submission)
    return dataset


async def _get_repo_meta_as_catalog_record(adapter: AbstractRepositoryMetadataAdapter, identifier: str):
    metadata = await adapter.get_metadata(identifier)
    catalog_dataset = adapter.to_catalog_record(metadata)
    return catalog_dataset


async def _save_to_db(identifier: str, user: User, submission: Submission = None):
    adapter = HydroshareMetadataAdapter()
    repo_dataset = await _get_repo_meta_as_catalog_record(adapter, identifier)
    if submission is None:
        # new registration
        await repo_dataset.insert()
        submission = repo_dataset.as_submission()
        submission = adapter.update_submission(submission=submission, repo_record_id=identifier)
        await submission.insert()
        user.submissions.append(submission)
        await user.save()
        dataset = repo_dataset
    else:
        # update existing registration
        dataset = await DatasetMetadataDOC.get(submission.identifier)
        await dataset.set(repo_dataset.dict(exclude_unset=True, by_alias=True))
        updated_dataset = await DatasetMetadataDOC.get(submission.identifier)
        updated_submission = updated_dataset.as_submission()
        updated_submission = adapter.update_submission(submission=updated_submission, repo_record_id=identifier)
        await submission.set(updated_submission.dict(exclude_unset=True))
        dataset = updated_dataset
>>>>>>> f723766e
    return dataset<|MERGE_RESOLUTION|>--- conflicted
+++ resolved
@@ -3,13 +3,7 @@
 from beanie import PydanticObjectId
 from fastapi import APIRouter, Depends, HTTPException, status
 
-<<<<<<< HEAD
 from api.adapters.utils import get_adapter_by_type, RepositoryType
-=======
-from api.adapters.base import AbstractRepositoryMetadataAdapter
-from api.adapters.hydroshare import HydroshareMetadataAdapter
-from api.adapters.utils import RepositoryType
->>>>>>> f723766e
 from api.authentication.user import get_current_user
 from api.models.catalog import DatasetMetadataDOC
 from api.models.user import Submission, User
@@ -87,24 +81,6 @@
 
 
 @router.get("/repository/hydroshare/{identifier}", response_model=DatasetMetadataDOC)
-<<<<<<< HEAD
-async def get_hydroshare_resource_metadata(identifier: str, user: Annotated[User, Depends(get_current_user)]):
-    dataset = await _get_repo_meta_as_catalog_record(user=user, repository_type=RepositoryType.HYDROSHARE,
-                                                     identifier=identifier)
-    return dataset
-
-
-async def _get_repo_meta_as_catalog_record(user: User, repository_type: RepositoryType, identifier: str):
-    adapter = get_adapter_by_type(repository_type=repository_type)
-    metadata = await adapter.get_metadata(identifier)
-    dataset = adapter.to_catalog_record(metadata)
-    await dataset.insert()
-    submission = dataset.as_submission()
-    submission = adapter.update_submission(submission=submission, repo_record_id=identifier)
-    await submission.insert()
-    user.submissions.append(submission)
-    await user.save()
-=======
 async def register_hydroshare_resource_metadata(identifier: str, user: Annotated[User, Depends(get_current_user)]):
     # check that the user has not already registered this resource
     submission = user.submission_by_repository(repo_type=RepositoryType.HYDROSHARE, identifier=identifier)
@@ -113,7 +89,7 @@
             status_code=status.HTTP_400_BAD_REQUEST,
             detail="This resource has already been submitted by this user",
         )
-    dataset = await _save_to_db(identifier, user)
+    dataset = await _save_to_db(repository_type=RepositoryType.HYDROSHARE, identifier=identifier, user=user)
     return dataset
 
 
@@ -127,19 +103,15 @@
     if dataset is None:
         raise HTTPException(status_code=status.HTTP_404_NOT_FOUND, detail="Dataset metadata record was not found")
 
-    dataset = await _save_to_db(identifier, user, submission)
+    dataset = await _save_to_db(repository_type=RepositoryType.HYDROSHARE, identifier=identifier,
+                                user=user, submission=submission)
     return dataset
 
 
-async def _get_repo_meta_as_catalog_record(adapter: AbstractRepositoryMetadataAdapter, identifier: str):
-    metadata = await adapter.get_metadata(identifier)
-    catalog_dataset = adapter.to_catalog_record(metadata)
-    return catalog_dataset
-
-
-async def _save_to_db(identifier: str, user: User, submission: Submission = None):
-    adapter = HydroshareMetadataAdapter()
-    repo_dataset = await _get_repo_meta_as_catalog_record(adapter, identifier)
+async def _save_to_db(repository_type: RepositoryType, identifier: str, user: User, submission: Submission = None):
+    adapter = get_adapter_by_type(repository_type=repository_type)
+    # fetch metadata from repository as catalog dataset
+    repo_dataset = await _get_repo_meta_as_catalog_record(adapter=adapter, identifier=identifier)
     if submission is None:
         # new registration
         await repo_dataset.insert()
@@ -158,5 +130,10 @@
         updated_submission = adapter.update_submission(submission=updated_submission, repo_record_id=identifier)
         await submission.set(updated_submission.dict(exclude_unset=True))
         dataset = updated_dataset
->>>>>>> f723766e
-    return dataset+    return dataset
+
+
+async def _get_repo_meta_as_catalog_record(adapter, identifier: str):
+    metadata = await adapter.get_metadata(identifier)
+    catalog_dataset = adapter.to_catalog_record(metadata)
+    return catalog_dataset