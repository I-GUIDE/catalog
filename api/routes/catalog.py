from typing import Annotated, List

from beanie import PydanticObjectId, WriteRules
from fastapi import APIRouter, Depends, HTTPException, status

from api.adapters.utils import get_adapter_by_type, RepositoryType
from api.authentication.user import get_current_user
from api.models.catalog import DatasetMetadataDOC
from api.models.user import Submission, SubmissionType, User, S3Path

router = APIRouter()


def inject_repository_identifier(submission: Submission, document: DatasetMetadataDOC):
    if submission.repository_identifier:
        document.repository_identifier = submission.repository_identifier
    return document


def inject_submission_type(submission: Submission, document: DatasetMetadataDOC):
    if submission.repository is None:
        document.submission_type = SubmissionType.IGUIDE_FORM
    else:
        document.submission_type = submission.repository
    return document


def inject_submission_s3_path(submission: Submission, document: DatasetMetadataDOC):
    if submission.s3_path:
        document.s3_path = submission.s3_path
    return document


@router.post("/dataset/", response_model=DatasetMetadataDOC, status_code=status.HTTP_201_CREATED)
async def create_dataset(document: DatasetMetadataDOC, user: Annotated[User, Depends(get_current_user)]):
    await document.insert()
    submission = document.as_submission()
    user.submissions.append(submission)
    await user.save(link_rule=WriteRules.WRITE)
    document = inject_submission_type(submission, document)
    return document


@router.get("/dataset/{submission_id}", response_model=DatasetMetadataDOC, response_model_exclude_none=True)
async def get_dataset(submission_id: PydanticObjectId):
    submission: Submission = await Submission.find_one(Submission.identifier == submission_id)
    if submission is None:
        raise HTTPException(status_code=status.HTTP_404_NOT_FOUND, detail="Dataset metadata record was not found")

    document: DatasetMetadataDOC = await DatasetMetadataDOC.get(submission.identifier)
    if document is None:
        raise HTTPException(status_code=status.HTTP_404_NOT_FOUND, detail="Dataset metadata record was not found")

    document = inject_repository_identifier(submission, document)
    document = inject_submission_type(submission, document)
    document = inject_submission_s3_path(submission, document)
    return document


@router.get("/dataset/", response_model=List[DatasetMetadataDOC], response_model_exclude_none=True)
async def get_datasets(user: Annotated[User, Depends(get_current_user)]):
    documents = [
        inject_repository_identifier(
            submission, await DatasetMetadataDOC.get(submission.identifier)
        )
        for submission in user.submissions
    ]
    documents = [
        inject_submission_type(submission, document)
        for submission, document in zip(user.submissions, documents)
    ]
    documents = [
        inject_submission_s3_path(submission, document)
        for submission, document in zip(user.submissions, documents)
    ]
    return documents


@router.put("/dataset/{submission_id}", response_model=DatasetMetadataDOC)
async def update_dataset(
    submission_id: PydanticObjectId,
    updated_document: DatasetMetadataDOC,
    user: Annotated[User, Depends(get_current_user)],
):
    submission: Submission = user.submission(submission_id)
    if submission is None:
        raise HTTPException(status_code=status.HTTP_404_NOT_FOUND, detail="Dataset metadata record was not found")

    dataset: DatasetMetadataDOC = await DatasetMetadataDOC.get(submission.identifier)
    if dataset is None:
        raise HTTPException(status_code=status.HTTP_404_NOT_FOUND, detail="Dataset metadata record was not found")

    dataset = await _update_dataset(updated_document=updated_document, original_document=dataset, submission=submission)
    return dataset


@router.delete("/dataset/{submission_id}", response_model=dict)
async def delete_dataset(submission_id: PydanticObjectId, user: Annotated[User, Depends(get_current_user)]):
    submission: Submission = user.submission(submission_id)
    if submission is None:
        raise HTTPException(status_code=status.HTTP_404_NOT_FOUND, detail="Dataset metadata record was not found")
    dataset: DatasetMetadataDOC = await DatasetMetadataDOC.get(submission.identifier)
    if dataset is None:
        raise HTTPException(status_code=status.HTTP_404_NOT_FOUND, detail="Dataset metadata record was not found")
    user.submissions.remove(submission)
    await user.save(link_rule=WriteRules.WRITE)
    await submission.delete()
    await dataset.delete()
    return {"deleted_dataset_id": submission_id}


@router.get("/submission/", response_model=List[Submission])
async def get_submissions(user: Annotated[User, Depends(get_current_user)]):
    return user.submissions


@router.get("/repository/hydroshare/{identifier}", response_model=DatasetMetadataDOC)
async def register_hydroshare_resource_metadata(identifier: str, user: Annotated[User, Depends(get_current_user)]):
    # check that the user has not already registered this resource
    submission: Submission = user.submission_by_repository(repo_type=RepositoryType.HYDROSHARE, identifier=identifier)
    if submission is not None:
        raise HTTPException(
            status_code=status.HTTP_400_BAD_REQUEST,
            detail="This resource has already been submitted by this user",
        )
    dataset: DatasetMetadataDOC = await _save_to_db(repository_type=RepositoryType.HYDROSHARE,
                                                    identifier=identifier, user=user)
    return dataset


@router.put("/repository/hydroshare/{identifier}", response_model=DatasetMetadataDOC)
async def refresh_dataset_from_hydroshare(identifier: str, user: Annotated[User, Depends(get_current_user)]):
    submission: Submission = user.submission_by_repository(repo_type=RepositoryType.HYDROSHARE, identifier=identifier)
    if submission is None:
        raise HTTPException(status_code=status.HTTP_404_NOT_FOUND, detail="Dataset metadata record was not found")

    dataset: DatasetMetadataDOC = await DatasetMetadataDOC.get(submission.identifier)
    if dataset is None:
        raise HTTPException(status_code=status.HTTP_404_NOT_FOUND, detail="Dataset metadata record was not found")

    dataset = await _save_to_db(repository_type=RepositoryType.HYDROSHARE, identifier=identifier,
                                user=user, submission=submission)
    return dataset


@router.put("/repository/s3", response_model=DatasetMetadataDOC)
async def register_s3_dataset(request_model: S3Path, user: Annotated[User, Depends(get_current_user)]):
    """User provides the path to the S3 object. The metadata is fetched from the s3 object and saved to the catalog."""
    path = request_model.path
    bucket = request_model.bucket
    endpoint_url = request_model.endpoint_url
    endpoint_url = endpoint_url.rstrip("/")
    identifier = f"{endpoint_url}/{bucket}/{path}"
    submission: Submission = user.submission_by_repository(repo_type=RepositoryType.S3, identifier=identifier)
<<<<<<< HEAD
    identifier = f"{endpoint_url}+{bucket}+{path}"
=======
>>>>>>> 52d944a8
    dataset = await _save_to_db(repository_type=RepositoryType.S3, identifier=identifier, user=user,
                                submission=submission)
    return dataset


@router.post("/dataset-s3/", response_model=DatasetMetadataDOC, status_code=status.HTTP_201_CREATED)
async def create_dataset_s3(
        s3_path: S3Path,
        document: DatasetMetadataDOC,
        user: Annotated[User, Depends(get_current_user)]
):
    """User provides the metadata for the dataset and the path to the S3 object. The metadata is saved
    to the catalog. The S3 object is not fetched. Also, the metadata is currently not saved to the S3 object.
    """

    identifier = s3_path.identifier
    submission: Submission = user.submission_by_repository(repo_type=RepositoryType.S3, identifier=identifier)
    if submission is not None:
        raise HTTPException(
            status_code=status.HTTP_400_BAD_REQUEST,
            detail="Dataset metadata record was not found",
        )
    await document.insert()
    submission = document.as_submission()
    submission.repository_identifier = identifier
    submission.repository = RepositoryType.S3
    submission.s3_path = s3_path
    user.submissions.append(submission)
    await user.save(link_rule=WriteRules.WRITE)
    document = inject_repository_identifier(submission, document)
    document = inject_submission_type(submission, document)
    document = inject_submission_s3_path(submission, document)
    return document


@router.put("/dataset-s3/{submission_id}", response_model=DatasetMetadataDOC, status_code=status.HTTP_200_OK)
async def update_dataset_s3(
        s3_path: S3Path,
        submission_id: PydanticObjectId,
        document: DatasetMetadataDOC,
        user: Annotated[User, Depends(get_current_user)]
):
    """User provides the updated metadata for the dataset and the path to the S3 object. The metadata is saved
    to the catalog. The S3 object is not fetched. Also, the metadata is currently not saved to the S3 object.
    We are also allowing the user to update the S3 path as part of the metadata update. Is that a good idea?
    """

    identifier = s3_path.identifier
    submission: Submission = user.submission(submission_id)
    if submission is None or submission.repository != RepositoryType.S3:
        raise HTTPException(
            status_code=status.HTTP_404_NOT_FOUND,
            detail="Dataset metadata record was not found",
        )

    dataset: DatasetMetadataDOC = await DatasetMetadataDOC.get(submission.identifier)
    if dataset is None:
        raise HTTPException(status_code=status.HTTP_404_NOT_FOUND,
                            detail="Dataset metadata record was not found")

    submission.repository_identifier = identifier
    submission.s3_path = s3_path
    dataset = await _update_dataset(updated_document=document, original_document=dataset, submission=submission)
    return dataset


async def _save_to_db(repository_type: RepositoryType, identifier: str, user: User, submission: Submission = None):
    adapter = get_adapter_by_type(repository_type=repository_type)
    # fetch metadata from repository as catalog dataset
    repo_dataset: DatasetMetadataDOC = await _get_repo_meta_as_catalog_record(adapter=adapter, identifier=identifier)
    if repository_type == RepositoryType.S3:
        s3_endpoint_url, bucket, path = identifier.split("+")
        identifier = f"{s3_endpoint_url}/{bucket}/{path}"
    if submission is None:
        # new registration
        await repo_dataset.insert()
        submission = repo_dataset.as_submission()
        submission = adapter.update_submission(submission=submission, repo_record_id=identifier)
        user.submissions.append(submission)
        await user.save(link_rule=WriteRules.WRITE)
        dataset = repo_dataset
    else:
        # update existing registration
        dataset: DatasetMetadataDOC = await DatasetMetadataDOC.get(submission.identifier)
        repo_dataset.id = dataset.id
        await repo_dataset.replace()
        updated_dataset: DatasetMetadataDOC = await DatasetMetadataDOC.get(submission.identifier)
        updated_submission: Submission = updated_dataset.as_submission()
        updated_submission = adapter.update_submission(submission=updated_submission, repo_record_id=identifier)
        updated_submission.id = submission.id
        updated_submission.submitted = submission.submitted
        await updated_submission.replace()
        dataset = updated_dataset
        submission = updated_submission

    dataset = inject_repository_identifier(submission, dataset)
    dataset = inject_submission_type(submission, dataset)
    return dataset


async def _get_repo_meta_as_catalog_record(adapter, identifier: str):
    metadata = await adapter.get_metadata(identifier)
    catalog_dataset: DatasetMetadataDOC = adapter.to_catalog_record(metadata)
    return catalog_dataset


async def _update_dataset(updated_document: DatasetMetadataDOC, original_document: DatasetMetadataDOC,
                          submission: Submission):
    updated_document.id = original_document.id
    await updated_document.replace()
    dataset: DatasetMetadataDOC = await DatasetMetadataDOC.get(original_document.id)
    updated_submission: Submission = dataset.as_submission()
    updated_submission.id = submission.id
    updated_submission.repository_identifier = submission.repository_identifier
    updated_submission.repository = submission.repository
    updated_submission.submitted = submission.submitted
    updated_submission.s3_path = submission.s3_path
    await updated_submission.replace()
    dataset = inject_repository_identifier(updated_submission, dataset)
    dataset = inject_submission_type(updated_submission, dataset)
    dataset = inject_submission_s3_path(updated_submission, dataset)
    return dataset<|MERGE_RESOLUTION|>--- conflicted
+++ resolved
@@ -144,18 +144,12 @@
 
 
 @router.put("/repository/s3", response_model=DatasetMetadataDOC)
-async def register_s3_dataset(request_model: S3Path, user: Annotated[User, Depends(get_current_user)]):
+async def register_s3_dataset(s3_path: S3Path, user: Annotated[User, Depends(get_current_user)]):
     """User provides the path to the S3 object. The metadata is fetched from the s3 object and saved to the catalog."""
-    path = request_model.path
-    bucket = request_model.bucket
-    endpoint_url = request_model.endpoint_url
-    endpoint_url = endpoint_url.rstrip("/")
-    identifier = f"{endpoint_url}/{bucket}/{path}"
+
+    identifier = s3_path.identifier
     submission: Submission = user.submission_by_repository(repo_type=RepositoryType.S3, identifier=identifier)
-<<<<<<< HEAD
     identifier = f"{endpoint_url}+{bucket}+{path}"
-=======
->>>>>>> 52d944a8
     dataset = await _save_to_db(repository_type=RepositoryType.S3, identifier=identifier, user=user,
                                 submission=submission)
     return dataset
@@ -176,7 +170,7 @@
     if submission is not None:
         raise HTTPException(
             status_code=status.HTTP_400_BAD_REQUEST,
-            detail="Dataset metadata record was not found",
+            detail="This S3 dataset has already been submitted by this user",
         )
     await document.insert()
     submission = document.as_submission()
@@ -253,6 +247,7 @@
 
     dataset = inject_repository_identifier(submission, dataset)
     dataset = inject_submission_type(submission, dataset)
+    dataset = inject_submission_s3_path(submission, dataset)
     return dataset
 
 
