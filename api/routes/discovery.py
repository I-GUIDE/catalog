import json
from datetime import datetime
from typing import Union

from fastapi import APIRouter, Query, Request

router = APIRouter()


@router.get("/search")
async def search(
    request: Request,
    term: str,
    sortBy: str = None,
    contentType: str = None,
    providerName: str = None,
    creatorName: str = None,
    dataCoverageStart: int = None,
    dataCoverageEnd: int = None,
    publishedStart: int = None,
    publishedEnd: int = None,
    clusters: Union[list[str], None] = Query(default=None),
    pageNumber: int = 1,
    pageSize: int = 30,
):
<<<<<<< HEAD
=======
    searchPaths = ['name', 'description', 'keywords']
>>>>>>> d9d6aa3b
    highlightPaths = ['name', 'description', 'keywords', 'creator.@list.name']
    autoCompletePaths = ['name', 'description', 'keywords']

    should = [{'autocomplete': {'query': term, 'path': key, 'fuzzy': {'maxEdits': 1}}} for key in autoCompletePaths]
    must = []
    stages = []
    filters = []

    if publishedStart:
        filters.append(
            {
                'range': {
                    'path': 'datePublished',
                    'gte': datetime(publishedStart, 1, 1),
                },
            }
        )

    if publishedEnd:
        filters.append(
            {
                'range': {
                    'path': 'datePublished',
                    'lt': datetime(publishedEnd + 1, 1, 1),  # +1 to include all of the publishedEnd year
                },
            }
        )

    if dataCoverageStart:
        filters.append({'range': {'path': 'temporalCoverage.start', 'gte': datetime(dataCoverageStart, 1, 1)}})

    if dataCoverageEnd:
        filters.append({'range': {'path': 'temporalCoverage.end', 'lt': datetime(dataCoverageEnd + 1, 1, 1)}})

    if creatorName:
        must.append({'text': {'path': 'creator.@list.name', 'query': creatorName}})

    if providerName:
        must.append({'text': {'path': 'provider.name', 'query': providerName}})

    if contentType:
        must.append({'text': {'path': '@type', 'query': contentType}})

    stages.append(
        {
            '$search': {
                'index': 'fuzzy_search',
                'compound': {'filter': filters, 'should': should, 'must': must},
                'highlight': {'path': highlightPaths},
            }
        }
    )

    if clusters:
        stages.append({'$match': {'clusters': {'$all': clusters}}})

    # Sort needs to happen before pagination
    if sortBy:
        stages.append({'$sort': {sortBy: 1}})

    stages.append({'$skip': (pageNumber - 1) * pageSize})
    stages.append(
        {'$limit': pageSize},
    )
    stages.append({'$unset': ['_id']})
    stages.append(
        {'$set': {'score': {'$meta': 'searchScore'}, 'highlights': {'$meta': 'searchHighlights'}}},
    )

    result = await request.app.mongodb["catalog"].aggregate(stages).to_list(pageSize)
    return result


@router.get("/typeahead")
async def typeahead(request: Request, term: str, pageSize: int = 30):
    autoCompletePaths = ['name', 'description', 'keywords']
    highlightsPaths = ['name', 'description', 'keywords']
    should = [{'autocomplete': {'query': term, 'path': key, 'fuzzy': {'maxEdits': 1}}} for key in autoCompletePaths]

    stages = [
        {
            '$search': {
                'index': 'fuzzy_search',
                'compound': {
                    'should': [
                        {'autocomplete': {'query': term, 'path': 'description', 'fuzzy': {'maxEdits': 1}}},
                        {'autocomplete': {'query': term, 'path': 'name', 'fuzzy': {'maxEdits': 1}}},
                        {'autocomplete': {'query': term, 'path': 'keywords', 'fuzzy': {'maxEdits': 1}}},
                    ]
                },
                'highlight': {'path': ['description', 'name', 'keywords']},
            }
        },
        {
            '$project': {
                'name': 1,
                'description': 1,
                'keywords': 1,
                'highlights': {'$meta': 'searchHighlights'},
                '_id': 0,
            }
        },
    ]
<<<<<<< HEAD
    result = await request.app.mongodb["typeahead"].aggregate(stages).to_list(pageSize)
    return result
=======
    result = await request.app.mongodb["cznet"].aggregate(stages).to_list(pageSize)
    return result


@router.get("/csv")
async def sanitize(request: Request):
    project = [{'$project': {'name': 1, 'description': 1, 'keywords': 1, '_id': 0}}]
    json_response = await request.app.mongodb["cznet"].aggregate(project).to_list(None)
    df = pandas.read_json(json.dumps(json_response))
    filename = "file.csv"
    df.to_csv(filename)
    return FileResponse(filename, filename=filename, media_type='application/octet-stream')


@router.get("/clusters", response_model=list[str])
async def clusters(request: Request):
    return request.app.clusters
>>>>>>> d9d6aa3b
<|MERGE_RESOLUTION|>--- conflicted
+++ resolved
@@ -1,4 +1,3 @@
-import json
 from datetime import datetime
 from typing import Union
 
@@ -23,10 +22,6 @@
     pageNumber: int = 1,
     pageSize: int = 30,
 ):
-<<<<<<< HEAD
-=======
-    searchPaths = ['name', 'description', 'keywords']
->>>>>>> d9d6aa3b
     highlightPaths = ['name', 'description', 'keywords', 'creator.@list.name']
     autoCompletePaths = ['name', 'description', 'keywords']
 
@@ -130,25 +125,5 @@
             }
         },
     ]
-<<<<<<< HEAD
     result = await request.app.mongodb["typeahead"].aggregate(stages).to_list(pageSize)
-    return result
-=======
-    result = await request.app.mongodb["cznet"].aggregate(stages).to_list(pageSize)
-    return result
-
-
-@router.get("/csv")
-async def sanitize(request: Request):
-    project = [{'$project': {'name': 1, 'description': 1, 'keywords': 1, '_id': 0}}]
-    json_response = await request.app.mongodb["cznet"].aggregate(project).to_list(None)
-    df = pandas.read_json(json.dumps(json_response))
-    filename = "file.csv"
-    df.to_csv(filename)
-    return FileResponse(filename, filename=filename, media_type='application/octet-stream')
-
-
-@router.get("/clusters", response_model=list[str])
-async def clusters(request: Request):
-    return request.app.clusters
->>>>>>> d9d6aa3b
+    return result