from datetime import datetime

from fastapi import APIRouter, Request, Depends
from pydantic import BaseModel, field_validator, model_validator, FieldValidationInfo

router = APIRouter()


class SearchQuery(BaseModel):
    term: str = None
    sortBy: str = None
    reverseSort: bool = True
    contentType: str = None
    providerName: str = None
    creatorName: str = None
    dataCoverageStart: int = None
    dataCoverageEnd: int = None
    publishedStart: int = None
    publishedEnd: int = None
    hasPartName: str = None
    isPartOfName: str = None
    associatedMediaName: str = None
    fundingGrantName: str = None
    fundingFunderName: str = None
    creativeWorkStatus: str = None
    pageNumber: int = 1
    pageSize: int = 30

<<<<<<< HEAD
    @field_validator('*')
    def empty_str_to_none(cls, v, info: FieldValidationInfo):
        if info.field_name == 'term':
=======
    @validator('*')
    def empty_str_to_none(cls, v, field, **kwargs):
        if field.name == 'term' and v:
>>>>>>> 1722ce64
            return v.strip()

        if isinstance(v, str) and v.strip() == '':
            return None
        return v

    @field_validator('dataCoverageStart', 'dataCoverageEnd', 'publishedStart', 'publishedEnd')
    def validate_year(cls, v, info: FieldValidationInfo):
        if v is None:
            return v
        try:
            datetime(v, 1, 1)
        except ValueError:
            raise ValueError(f'{info.field_name} is not a valid year')

        return v

    @model_validator(mode='after')
    def validate_date_range(self):
        if self.dataCoverageStart and self.dataCoverageEnd and self.dataCoverageEnd < self.dataCoverageStart:
            raise ValueError('dataCoverageEnd must be greater or equal to dataCoverageStart')
        if self.publishedStart and self.publishedEnd and self.publishedEnd < self.publishedStart:
            raise ValueError('publishedEnd must be greater or equal to publishedStart')

    @field_validator('pageNumber', 'pageSize')
    def validate_page(cls, v, info: FieldValidationInfo):
        if v <= 0:
            raise ValueError(f'{info.field_name} must be greater than 0')
        return v

    @property
    def _filters(self):
        filters = []
        if self.publishedStart:
            filters.append(
                {
                    'range': {
                        'path': 'datePublished',
                        'gte': datetime(self.publishedStart, 1, 1),
                    },
                }
            )
        if self.publishedEnd:
            filters.append(
                {
                    'range': {
                        'path': 'datePublished',
                        'lt': datetime(self.publishedEnd + 1, 1, 1),  # +1 to include all of the publishedEnd year
                    },
                }
            )

        if self.dataCoverageStart:
            filters.append(
                {'range': {'path': 'temporalCoverage.startDate', 'gte': datetime(self.dataCoverageStart, 1, 1)}}
            )
        if self.dataCoverageEnd:
            filters.append(
                {'range': {'path': 'temporalCoverage.endDate', 'lt': datetime(self.dataCoverageEnd + 1, 1, 1)}}
            )
        return filters

    @property
    def _should(self):
        search_paths = ['name', 'description', 'keywords', 'keywords.name']
        should = [
            {'autocomplete': {'query': self.term, 'path': key, 'fuzzy': {'maxEdits': 1}}} for key in search_paths
        ]
        return should

    @property
    def _must(self):
        must = []
        must.append({'term': {'path': '@type', 'query': "Dataset"}})
        if self.contentType:
            must.append({'term': {'path': '@type', 'query': self.contentType}})
        if self.creatorName:
            must.append({'text': {'path': 'creator.name', 'query': self.creatorName}})
        if self.providerName:
            must.append({'text': {'path': 'provider.name', 'query': self.providerName}})
        if self.hasPartName:
            must.append({'text': {'path': 'hasPart.name', 'query': self.hasPartName}})
        if self.isPartOfName:
            must.append({'text': {'path': 'isPartOf.name', 'query': self.isPartOfName}})
        if self.associatedMediaName:
            must.append({'text': {'path': 'associatedMedia.name', 'query': self.associatedMediaName}})
        if self.fundingGrantName:
            must.append({'text': {'path': 'funding.name', 'query': self.fundingGrantName}})
        if self.fundingFunderName:
            must.append({'text': {'path': 'funding.funder.name', 'query': self.fundingFunderName}})
        if self.creativeWorkStatus:
            must.append({'text': {'path': ['creativeWorkStatus', 'creativeWorkStatus.name'],
                                  'query': self.creativeWorkStatus}})

        return must

    @property
    def stages(self):
        highlightPaths = ['name', 'description', 'keywords', 'keywords.name', 'creator.name']
        stages = []
        compound = {'filter': self._filters, 'must': self._must}
        if self.term:
            compound['should'] = self._should
        search_stage = \
            {
                '$search': {
                    'index': 'fuzzy_search',
                    'compound': compound,
                }
            }
        if self.term:
            search_stage["$search"]['highlight'] = {'path': highlightPaths}

        stages.append(search_stage)

        # sorting needs to happen before pagination
        if self.sortBy:
            stages.append({'$sort': {self.sortBy: -1 if self.reverseSort else 1}})
        stages.append({'$skip': (self.pageNumber - 1) * self.pageSize})
        stages.append({'$limit': self.pageSize})
        #stages.append({'$unset': ['_id', '_class_id']})
        stages.append(
            {'$set': {'score': {'$meta': 'searchScore'}, 'highlights': {'$meta': 'searchHighlights'}}},
        )
        return stages


@router.get("/search")
async def search(request: Request, search_query: SearchQuery = Depends()):
    stages = search_query.stages
    result = await request.app.mongodb["discovery"].aggregate(stages).to_list(search_query.pageSize)
    import json
    json_str = json.dumps(result, default=str)
    return json.loads(json_str)


@router.get("/typeahead")
async def typeahead(request: Request, term: str, pageSize: int = 30):
    search_paths = ['name', 'description', 'keywords', 'keywords.name']
    should = [{'autocomplete': {'query': term, 'path': key, 'fuzzy': {'maxEdits': 1}}} for key in search_paths]

    stages = [
        {
            '$search': {
                'index': 'fuzzy_search',
                'compound': {'should': should},
                'highlight': {'path': ['description', 'name', 'keywords', 'keywords.name']},
            }
        },
        {
            '$project': {
                'name': 1,
                'description': 1,
                'keywords': 1,
                'highlights': {'$meta': 'searchHighlights'},
                '_id': 0,
            }
        },
    ]
    result = await request.app.mongodb["discovery"].aggregate(stages).to_list(pageSize)
    return result<|MERGE_RESOLUTION|>--- conflicted
+++ resolved
@@ -26,15 +26,9 @@
     pageNumber: int = 1
     pageSize: int = 30
 
-<<<<<<< HEAD
     @field_validator('*')
     def empty_str_to_none(cls, v, info: FieldValidationInfo):
-        if info.field_name == 'term':
-=======
-    @validator('*')
-    def empty_str_to_none(cls, v, field, **kwargs):
-        if field.name == 'term' and v:
->>>>>>> 1722ce64
+        if info.field_name == 'term' and v:
             return v.strip()
 
         if isinstance(v, str) and v.strip() == '':
